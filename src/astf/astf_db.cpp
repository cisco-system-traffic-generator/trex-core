/* This file should be refactored, it is a total mess !!!!! 
   Hanoh 
*/

#include <iostream>
#include <unordered_set>
#include <string>
#include <fstream>
#include <streambuf>
#include <assert.h>
#include <json/json.h>
#include "common/base64.h"
#include <string.h>
#include "44bsd/tcp_socket.h"
#include "tuple_gen.h"
#include "astf/astf_template_db.h"
#include "astf_db.h"
#include "bp_sim.h"
#include "44bsd/tcp_var.h"
#include "utl_split.h"
#include "inet_pton.h"
#include "astf/astf_json_validator.h"
#include "stx/astf/trex_astf_topo.h"

#define MAX_TG_NAME_LENGTH 20

inline std::string methodName(const std::string& prettyFunction)
{
    size_t colons = prettyFunction.find("::");
    size_t begin = prettyFunction.substr(0,colons).rfind(" ") + 1;
    size_t end = prettyFunction.rfind("(") - begin;

    return prettyFunction.substr(begin,end) + "()";
}

#define __METHOD_NAME__ methodName(__PRETTY_FUNCTION__)

// make the class singleton
astf_db_map_t CAstfDB::m_instances;


CAstfDB::CAstfDB(){
    m_client_config_info=0;
    m_validator=0;
    m_validator = new CAstfJsonValidator();
    if (!m_validator->Create("astf_schema.json")) {
        printf("Could not create ASTF validator using file astf_schema.json\n");
        exit(-1);
    }
    m_topo_mngr = new TopoMngr();
    m_factor = -1.0;
}


CAstfDB::~CAstfDB(){
    if ( m_validator ) {
        m_validator->Delete();
        delete m_validator;
    }
    delete m_topo_mngr;
    for (auto it : m_smart_gen) {
        delete it.second;
    }
    m_smart_gen.clear();
}


CAstfDB* CAstfDB::instance(profile_id_t profile_id) {
    if ( m_instances.find(profile_id) == m_instances.end() ) {
        CAstfDB *new_inst = new CAstfDB();
        new_inst->m_json_initiated = false;
        m_instances[profile_id] = new_inst;
        return new_inst;
    }
    return m_instances[profile_id];
}

void CAstfDB::free_instance(profile_id_t profile_id) {
    if ( m_instances.find(profile_id) != m_instances.end() ){
        delete m_instances[profile_id];
        m_instances.erase(profile_id);
    }
}


bool CAstfDB::validate_profile(Json::Value profile,std::string & err){
    bool res=m_validator->validate_profile(profile, err);
    return (res);
}



double CAstfDB::cps_factor(double cps){
    if (m_factor > 0.0) {
        return ( m_factor*cps );
    } else {
        return ( CGlobalInfo::m_options.m_factor*cps );
    }
}

void CTcpTuneables::dump(FILE *fd) {
}

CTcpServerInfo *CTcpDataAssocTranslation::get_server_info(const CTcpDataAssocParams &params) {
    if (m_vec.size() == 0) {
        assoc_map_it_t it = m_map.find(params);

        if (it == m_map.end()) {
            return NULL;
        } else {
            return it->second;
        }
    }

    for (int i = 0; i < m_vec.size(); i++) {
        if (params == m_vec[i].m_params)
            return &m_vec[i].m_server_info;
    }

    return NULL;
}

void CTcpDataAssocTranslation::dump(FILE *fd) {
    if (m_vec.size() != 0) {
        fprintf(fd, "CTcpDataAssocTranslation - Dumping vector:\n");
        for (int i = 0; i < m_vec.size(); i++) {
            fprintf(fd, "  port %d mapped to %p\n", m_vec[i].m_params.m_port, &m_vec[i].m_server_info);
        }
    } else {
        fprintf(fd, "CTcpDataAssocTranslation - Dumping map:\n");
        //        std::map<>::const_iterator
        assoc_map_it_t it;
        for (it = m_map.begin(); it != m_map.end(); it++) {
            fprintf(fd, "  port %d mapped to %p\n", it->first.m_port, it->second);
        }
    }
}

CTcpServerInfo* CTcpDataAssocTranslation::insert_vec(const CTcpDataAssocParams &params, CEmulAppProgram *prog, CTcpTuneables *tune
                                          , uint32_t temp_idx) {
    CTcpDataAssocTransHelp trans_help(params, prog, tune, temp_idx);
    m_vec.push_back(trans_help);
    return &m_vec.back().m_server_info;
}

CTcpServerInfo* CTcpDataAssocTranslation::insert_hash(const CTcpDataAssocParams &params, CEmulAppProgram *prog, CTcpTuneables *tune
                                           , uint32_t temp_idx) {
    CTcpServerInfo *tcp_s_info = new CTcpServerInfo(prog, tune, temp_idx);
    assert(tcp_s_info);

    m_map.insert(std::pair<CTcpDataAssocParams, CTcpServerInfo *>(params, tcp_s_info));
    return tcp_s_info;
}

void CTcpDataAssocTranslation::clear() {
     for (assoc_map_it_t it = m_map.begin(); it != m_map.end(); it++) {
        delete it->second;
    }
    m_map.clear();
    m_vec.clear();
}

void CTcpDataAssocTranslation::enumerate_server_ports(std::vector<CTcpDataAssocParams>& ports, std::vector<CTcpServerInfo*>& servers) {
    for (CTcpDataAssocTransHelp& trans_help : m_vec) {
        ports.push_back(trans_help.m_params);
        servers.push_back(&trans_help.m_server_info);
    }
    for (assoc_map_it_t it = m_map.begin(); it != m_map.end(); it++) {
        ports.push_back(it->first);
        servers.push_back(it->second);
    }
}

bool CAstfDB::start_profile_no_buffer(Json::Value msg){
    /* free buffer */
    clear_buffers();
    set_profile_one_msg(msg);
    return (true);
}

/* clear buffers */
bool CAstfDB::clear_buffers(){
    m_buffers = Json::nullValue;
    return (true);
}

bool CAstfDB::add_buffers(Json::Value msg,std::string & err){
    
    if (!msg.isArray()){
        std::stringstream ss;
        ss << "val should be an array of strings  ";
        err = ss.str();
        clear_buffers();
        return (false);
    }

    int i;
    /* check val array type of string */
    for (i=0; i<msg.size(); i++) {
        if (!msg[i].isString()){
            std::stringstream ss;
            ss << "msg[x] should be an array of strings  ";
            err = ss.str();
            return (false);
        }
        m_buffers.append(msg[i]);
    }

    return(true);

}

bool CAstfDB::compile_profile(std::string & err){
    if (!m_val.isObject()){
        std::stringstream ss;
        ss << "val should be an object ";
        err = ss.str();
        return (false);
    }

    if (!m_buffers.isArray()){
        std::stringstream ss;
        ss << "buffers should be an array of strings  ";
        err = ss.str();
        return (false);
    }

    m_val["buf_list"]=m_buffers;
    return (true);
}


bool CAstfDB::compile_profile_dp(uint8_t socket_id){

    return(true);
}


void CAstfDB::dump_profile(FILE *fd){
    Json::StreamWriterBuilder builder;
    std::string output = Json::writeString(builder, m_val);

    fprintf(fd," %s ",output.c_str());
}

void CAstfDB::set_profile_one_msg(Json::Value msg){
    m_val =msg;
}

bool CAstfDB::set_profile_one_msg(const std::string &msg, std::string & err){


    Json::Reader reader;

    err="";
    bool rc = reader.parse(msg, m_val, false);

    if (!rc) {
        std::stringstream ss;
        ss << "Failed parsing json message : " << reader.getFormattedErrorMessages() ;
        err = ss.str();
        return false;
    }

    // Disable verification on too large profiles (empiric size of sfr_full.py * 5)
    if ( msg.size() > 25e6 ) {
        return true;
    }

    return validate_profile(m_val, err);
}


bool CAstfDB::parse_file(std::string file) {

    std::ifstream t(file);
    if ( !t.is_open() ) {
        return false;
    }

    std::string msg((std::istreambuf_iterator<char>(t)),
                                    std::istreambuf_iterator<char>());

    std::string err;
    bool rc = set_profile_one_msg(msg, err);
    if ( !rc ) {
        printf("Parsing ASTF JSON file failed, error:\n%s\n", err.c_str());
        return false;
    }

    m_json_initiated = true;
    return true;
}

bool CAstfDB::convert_from_json(uint8_t socket_id) {
    if ( !convert_bufs(socket_id) ) {
        return false;
    }
    if ( !convert_progs(socket_id) ) {
        return false;
    }
    m_tcp_data[socket_id].m_init = 1;
    if ( !build_assoc_translation(socket_id) ) {
        return false;
    }
    m_tcp_data[socket_id].m_init = 2;
    return true;
}

void CAstfDB::dump() {
    std::cout << m_val << std::endl;
}

uint32_t CAstfDB::get_buf_index(uint32_t program_index, uint32_t cmd_index) {
    Json::Value cmd;

    try {
        cmd = m_val["program_list"][program_index]["commands"][cmd_index];
    } catch(std::exception &e) {
        assert(0);
    }

    assert(cmd["name"] == "tx");

    return cmd["buf_index"].asInt();
}

std::string CAstfDB::get_buf(uint32_t temp_index, uint32_t cmd_index, int side) {
    std::string temp_str;
    Json::Value cmd;

    if (side == 0) {
        temp_str = "client_template";
    } else if (side == 1) {
        temp_str = "server_template";
    } else {
        fprintf(stderr, "Bad side value %d\n", side);
        assert(0);
    }
    try {
        uint32_t program_index = m_val["templates"][temp_index][temp_str]["program_index"].asInt();
        cmd = m_val["program_list"][program_index]["commands"][cmd_index];
    } catch(std::exception &e) {
        assert(0);
    }

    assert (cmd["name"] == "tx");

    uint32_t buf_index = cmd["buf_index"].asInt();
    std::string output = m_val["buf_list"][buf_index].asString();

    return base64_decode(output);
}


bool CAstfDB::get_emul_stream(uint32_t program_index){
    Json::Value cmd;

    try {
        cmd = m_val["program_list"][program_index];
    } catch(std::exception &e) {

        return true;
    }
    if (cmd["stream"] == Json::nullValue){
        return(true);
    }
    return(cmd["stream"].asBool());
}


tcp_app_cmd_enum_t CAstfDB::get_cmd(uint32_t program_index, uint32_t cmd_index) {
    Json::Value cmd;

    try {
        cmd = m_val["program_list"][program_index]["commands"][cmd_index];
    } catch(std::exception &e) {
        return tcNO_CMD;
    }

    if (cmd["name"] == "tx") {
        return tcTX_BUFFER;
    }
    if (cmd["name"] == "rx")
        return tcRX_BUFFER;

    if (cmd["name"] == "delay")
        return tcDELAY;

    if (cmd["name"] == "nc")
        return tcDONT_CLOSE;

    if (cmd["name"] == "reset")
        return tcRESET;

    if (cmd["name"] == "connect")
        return tcCONNECT_WAIT;

    if (cmd["name"] == "delay_rnd")
        return tcDELAY_RAND;

    if (cmd["name"] == "set_var")
        return tcSET_VAR;
    if (cmd["name"] == "set_tick_var")
        return tcSET_TICK_VAR;

    if (cmd["name"] == "jmp_nz")
        return tcJMPNZ;
    if (cmd["name"] == "jmp_dp")
        return tcJMPDP;

    if (cmd["name"] == "tx_msg")
        return tcTX_PKT;

    if (cmd["name"] == "rx_msg")
        return tcRX_PKT;

    if (cmd["name"] == "keepalive")
        return tcKEEPALIVE;

    if (cmd["name"] == "close_msg")
        return tcCLOSE_PKT;

    if (cmd["name"] == "tx_mode")
        return tcTX_MODE;
    
    /* TBD need to check the value and put an error  !!! */
    return tcNO_CMD;
}

uint32_t CAstfDB::get_delay_ticks(uint32_t program_index, uint32_t cmd_index) {
    Json::Value cmd;

    try {
        cmd = m_val["program_list"][program_index]["commands"][cmd_index];
    } catch(std::exception &e) {
        assert(0);
    }

    assert (cmd["name"] == "delay");

    return tw_time_usec_to_ticks(cmd["usec"].asInt());
}

void CAstfDB::assert_cmd(uint32_t program_index, uint32_t cmd_index, const std::string &cmd_name, Json::Value &cmd) {
    try {
        cmd = m_val["program_list"][program_index]["commands"][cmd_index];
    } catch(std::exception &e) {
        assert(0);
    }

    assert (cmd["name"] == cmd_name);
}


void CAstfDB::fill_tx_mode(uint32_t program_index, 
                            uint32_t cmd_index,
                            CEmulAppCmd &res) {
    Json::Value cmd;
    assert_cmd(program_index, cmd_index, "tx_mode", cmd);

    res.u.m_tx_mode.m_flags = cmd["flags"].asUInt();
}


void CAstfDB::fill_delay_rnd(uint32_t program_index, 
                            uint32_t cmd_index,
                            CEmulAppCmd &res) {
    Json::Value cmd;
    assert_cmd(program_index, cmd_index, "delay_rnd", cmd);

    res.u.m_delay_rnd.m_min_ticks = tw_time_usec_to_ticks(cmd["min_usec"].asUInt());
    res.u.m_delay_rnd.m_max_ticks = tw_time_usec_to_ticks(cmd["max_usec"].asUInt());
}

void CAstfDB::fill_set_var(uint32_t program_index, 
                            uint32_t cmd_index,
                            CEmulAppCmd &res) {
    Json::Value cmd;
    assert_cmd(program_index, cmd_index, "set_var", cmd);

    res.u.m_var.m_var_id = cmd["id"].asUInt();
    res.u.m_var.m_val    = cmd["val"].asUInt64();
}

void CAstfDB::fill_set_tick_var(uint32_t program_index, uint32_t cmd_index, CEmulAppCmd &res) {
    Json::Value cmd;
    assert_cmd(program_index, cmd_index, "set_tick_var", cmd);

    res.u.m_tick_var.m_var_id = cmd["id"].asUInt();
}

void CAstfDB::fill_jmpnz(uint32_t program_index, 
                            uint32_t cmd_index,
                            CEmulAppCmd &res) {
    Json::Value cmd;
    assert_cmd(program_index, cmd_index, "jmp_nz", cmd);

    res.u.m_jmpnz.m_var_id = cmd["id"].asUInt();
    res.u.m_jmpnz.m_offset = cmd["offset"].asInt();
}

void CAstfDB::fill_jmpdp(uint32_t program_index,
                uint32_t cmd_index, 
                CEmulAppCmd &res) {
    Json::Value cmd;
    assert_cmd(program_index, cmd_index, "jmp_dp", cmd);
   
    res.u.m_jmpdp.m_var_id   = cmd["id"].asUInt();
    res.u.m_jmpdp.m_offset   = cmd["offset"].asInt();
    double duration = cmd["duration"].asDouble();
    res.u.m_jmpdp.m_duration = (uint64_t)(duration * 1000L / CAstfTickCmdClock::TICK_MSEC);
}

void CAstfDB::fill_tx_pkt(uint32_t program_index, 
                            uint32_t cmd_index,
                            uint8_t socket_id,
                            CEmulAppCmd &res) {
    Json::Value cmd;
    assert_cmd(program_index, cmd_index, "tx_msg", cmd);

    uint32_t indx=cmd["buf_index"].asUInt();
    res.u.m_tx_pkt.m_buf = m_tcp_data[socket_id].m_buf_list[indx];
}

void CAstfDB::fill_rx_pkt(uint32_t program_index, 
                            uint32_t cmd_index,
                            CEmulAppCmd &res) {
    Json::Value cmd;
    assert_cmd(program_index, cmd_index, "rx_msg", cmd);

    uint32_t min_pkts=cmd["min_pkts"].asInt();
    res.u.m_rx_pkt.m_rx_pkts =min_pkts;
    res.u.m_rx_pkt.m_flags =CEmulAppCmdRxPkt::rxcmd_WAIT;

    if (cmd["clear"] != Json::nullValue) {
        if (cmd["clear"].asBool()) {
            res.u.m_rx_cmd.m_flags |= CEmulAppCmdRxPkt::rxcmd_CLEAR;
        }
    }
}

void CAstfDB::fill_keepalive_pkt(uint32_t program_index, 
                                 uint32_t cmd_index,
                                 CEmulAppCmd &res) {
    Json::Value cmd;
    assert_cmd(program_index, cmd_index, "keepalive", cmd);

    res.u.m_keepalive.m_keepalive_msec =cmd["msec"].asInt();
}


void CAstfDB::get_rx_cmd(uint32_t program_index, uint32_t cmd_index,CEmulAppCmd &res) {
    Json::Value cmd;
    assert_cmd(program_index, cmd_index, "rx", cmd);

    res.u.m_rx_cmd.m_rx_bytes_wm = cmd["min_bytes"].asInt();
    if (cmd["clear"] != Json::nullValue) {
        if (cmd["clear"].asBool()) {
            res.u.m_rx_cmd.m_flags |= CEmulAppCmdRxPkt::rxcmd_CLEAR;
        }
    }
}

// verify correctness of json data
CJsonData_err CAstfDB::verify_data(uint16_t max_threads) {
    uint32_t ip_start;
    uint32_t ip_end;
    uint32_t num_ips;
    std::string err_str;
    const char* ip_start_str;
    const char* ip_end_str;
    std::string s;


    Json::Value ip_gen_list = m_val["ip_gen_dist_list"];
    for (int i = 0; i < ip_gen_list.size(); i++) {
        s = ip_gen_list[i]["ip_start"].asString();
        ip_start_str = s.c_str();
        ip_start = ip_from_str(ip_start_str);
        s = ip_gen_list[i]["ip_end"].asString();
        ip_end_str = s.c_str();
        ip_end = ip_from_str(ip_end_str);
        if (ip_end < ip_start) {
            err_str = std::string("IP start: ") + ip_start_str + " is bigger than IP end: " + ip_end_str;
            return CJsonData_err(CJsonData_err_pool_err, err_str);
        }
        num_ips = ip_end - ip_start + 1;
        if (num_ips < max_threads) {
            err_str = "Pool:(" + ip_gen_list[i]["ip_start"].asString() + "-"
                + ip_gen_list[i]["ip_end"].asString() + ") has only "
                + std::to_string(num_ips) + " address" + ((num_ips == 1) ? "" : "es")
                + ". Number of IPs in each pool must exceed the number of"
                + " Data path threads, which is " + std::to_string(max_threads);
            return CJsonData_err(CJsonData_err_pool_too_small, err_str);
        }
    }

    return CJsonData_err(CJsonData_err_pool_ok, "");
}

bool CAstfDB::verify_init(uint16_t socket_id) {
    bool success = true;
    if ( !m_tcp_data[socket_id].is_init() ) {
        // json data should not be accessed by multiple threads in parallel
        std::unique_lock<std::mutex> my_lock(m_global_mtx);
        if ( !m_tcp_data[socket_id].is_init() ) {
            success = convert_from_json(socket_id);
        }
        my_lock.unlock();
    }
    return success;
}

void CAstfDB::clear_db_ro(uint8_t socket_id) {
    if ( m_tcp_data[socket_id].is_init() ) {
        // json data should not be accessed by multiple threads in parallel
        std::unique_lock<std::mutex> my_lock(m_global_mtx);
        if ( m_tcp_data[socket_id].is_init() ) {
            m_tcp_data[socket_id].Delete();
        }
        my_lock.unlock();
    }
}

CAstfDbRO *CAstfDB::get_db_ro(uint8_t socket_id) {
    if ( !verify_init(socket_id) ) {
        m_tcp_data[socket_id].Delete();
        return nullptr;
    }

    return &m_tcp_data[socket_id];
}

uint32_t CAstfDB::ip_from_str(const char *c_ip) {
    int rc;
    uint32_t ip_num;
    rc = my_inet_pton4(c_ip, (unsigned char *)&ip_num);
    if (! rc) {
        fprintf(stderr, "Error: Bad IP address %s in json. Exiting.", c_ip);
        exit(1);
    }

    return ntohl(ip_num);
}

bool CAstfDB::read_tunable_uint8(CTcpTuneables *tune,
                                  const Json::Value &parent, 
                                  const std::string &param,
                                  uint32_t enum_val,
                                  uint8_t & val){

    if (parent[param] == Json::nullValue){
        return false;
    }
    Json::Value result;
    /* no value */
    check_field_type(parent, param, FIELD_TYPE_BYTE, result);
    val = (uint8_t)parent[param].asUInt();
    tune->add_value(enum_val);
    return true;
}

/* raise an Exception in case of an error */
bool CAstfDB::read_tunable_uint16(CTcpTuneables *tune,
                                  const Json::Value &parent, 
                                  const std::string &param,
                                  uint32_t enum_val,
                                  uint16_t & val){

    if (parent[param] == Json::nullValue){
        return false;
    }
    Json::Value result;
    /* no value */
    check_field_type(parent, param, FIELD_TYPE_UINT16, result);
    val = (uint16_t)parent[param].asUInt();
    tune->add_value(enum_val);
    return true;
}

bool CAstfDB::read_tunable_uint32(CTcpTuneables *tune,
                                  const Json::Value &parent, 
                                  const std::string &param,
                                  uint32_t enum_val,
                                  uint32_t & val){

    if (parent[param] == Json::nullValue){
        return false;
    }
    Json::Value result;
    /* no value */
    check_field_type(parent, param, FIELD_TYPE_UINT32, result);
    val = (uint32_t)parent[param].asUInt();
    tune->add_value(enum_val);
    return true;
}

bool CAstfDB::read_tunable_uint64(CTcpTuneables *tune,
                                  const Json::Value &parent, 
                                  const std::string &param,
                                  uint32_t enum_val,
                                  uint64_t & val){

    if (parent[param] == Json::nullValue){
        return false;
    }
    Json::Value result;
    /* no value */
    check_field_type(parent, param, FIELD_TYPE_UINT64, result);
    val = (uint64_t)parent[param].asUInt64();
    tune->add_value(enum_val);
    return true;
}

bool CAstfDB::read_tunable_double(CTcpTuneables *tune,
                                  const Json::Value &parent, 
                                  const std::string &param,
                                  uint32_t enum_val,
                                  double & val){

    if (parent[param] == Json::nullValue){
        return false;
    }
    Json::Value result;
    /* no value */
    check_field_type(parent, param, FIELD_TYPE_DOUBLE, result);
    val = parent[param].asDouble();
    tune->add_value(enum_val);
    return true;
}

bool CAstfDB::read_tunable_bool(CTcpTuneables *tune,
                                  const Json::Value &parent, 
                                  const std::string &param,
                                  uint32_t enum_val,
                                  double & val){

    if (parent[param] == Json::nullValue){
        return false;
    }
    Json::Value result;
    /* no value */
    check_field_type(parent, param, FIELD_TYPE_BOOL, result);
    val = parent[param].asBool();
    tune->add_value(enum_val);
    return true;
}


void CAstfDB::tunable_min_max_u32(std::string param,
                                  uint32_t val,
                                  uint32_t min,
                                  uint32_t max){
    Json::Value result;

    if (val<min) {
        generate_parse_err(result, "field '" + param + "' value " + std::to_string(val)+ " is smaller than " +std::to_string(min));
    }
    if (val>max) {
        generate_parse_err(result, "field '" + param + "' value " + std::to_string(val)+ " is greater than " +std::to_string(max));
    }
}

void CAstfDB::tunable_min_max_u64(std::string param,
                                  uint64_t val,
                                  uint64_t min,
                                  uint64_t max){
    Json::Value result;
    if (val<min) {
        generate_parse_err(result, "field '" + param + "' value " + std::to_string(val)+ " is smaller than " +std::to_string(min));
    }
    if (val>max) {
        generate_parse_err(result, "field '" + param + "' value " + std::to_string(val)+ " is greater than " +std::to_string(max));
    }
}

void CAstfDB::tunable_min_max_d(std::string param,
                                double val,
                                double min,
                                double max){
    Json::Value result;
    if (val<min) {
        generate_parse_err(result, "field '" + param + "' value " + std::to_string(val)+ " is smaller than " +std::to_string(min));
    }
    if (val>max) {
        generate_parse_err(result, "field '" + param + "' value " + std::to_string(val)+ " is greater than " +std::to_string(max));
    }
}



bool CAstfDB::read_tunables_ipv6_field(CTcpTuneables *tune,
                                      Json::Value json,
                                      void *field,
                                      uint32_t enum_val){
    if ( json == Json::nullValue) {
        return false;
    }
    Json::Value result;
    if ((json.type() != Json::arrayValue) || (json.size() !=16) ){
        generate_parse_err(result, "ipv6 addr should have Json::arrayValue type with size of 16");
    }else{
        int i;
        uint8_t *p=(uint8_t *)field;
        for (i=0; i<16; i++) {
            p[i]=(uint8_t)(json[i].asUInt());
        }
        tune->add_value(enum_val);
    }
    return(true);
}



bool CAstfDB::read_tunables(CTcpTuneables *tune, Json::Value tune_json) {
    /* TBD for now the exception is handeled only here 
       in interactive mode should be in higher level. 
       CAstfDB  does not handle errors 
    */

    if (tune_json == Json::nullValue) {
        return true;
    }
    try {

        if (tune_json["scheduler"] != Json::nullValue) {
            Json::Value json = tune_json["scheduler"];
            if (read_tunable_uint16(tune,json,"rampup_sec",CTcpTuneables::sched_rampup,tune->m_scheduler_rampup)){
                tunable_min_max_u32("rampup_sec",tune->m_scheduler_rampup,3,60000);
            }
            if (read_tunable_uint8(tune,json,"accurate",CTcpTuneables::sched_accurate,tune->m_scheduler_accurate)){
                tunable_min_max_u32("accurate",tune->m_scheduler_accurate,0,1);
            }
        }

        if (tune_json["ip"] != Json::nullValue) {
            Json::Value json = tune_json["ip"];
            read_tunable_uint8(tune,json,"tos",CTcpTuneables::ip_tos,tune->m_ip_tos);
            /* some devices uses the LSB for filter */
            if (tune->m_ip_tos&0x1) {
                tune->m_ip_tos &=(~0x1);
            }
            read_tunable_uint8(tune,json,"ttl",CTcpTuneables::ip_ttl,tune->m_ip_ttl);
            /* some devices uses the TTL for filters of low latency  */
            if (tune->m_ip_ttl>0x7f) {
                tune->m_ip_ttl = 0x7f;
            }
        }

        if (tune_json["tcp"] != Json::nullValue) {
            Json::Value json = tune_json["tcp"];
            if (read_tunable_uint16(tune,json,"mss",CTcpTuneables::tcp_mss_bit,tune->m_tcp_mss)){
                tunable_min_max_u32("mss",tune->m_tcp_mss,10,9*1024);
            }
            if (read_tunable_uint16(tune,json,"initwnd",CTcpTuneables::tcp_initwnd_bit,tune->m_tcp_initwnd)){
                tunable_min_max_u32("initwnd",tune->m_tcp_initwnd,1,20);
            }

            if (read_tunable_uint32(tune,json,"rxbufsize",CTcpTuneables::tcp_rx_buf_size,tune->m_tcp_rxbufsize)){
                tunable_min_max_u32("rxbufsize",tune->m_tcp_rxbufsize,1*1024,1024*1024*1024);
            }

            if (read_tunable_uint32(tune,json,"txbufsize",CTcpTuneables::tcp_tx_buf_size,tune->m_tcp_txbufsize)){
                tunable_min_max_u32("txbufsize",tune->m_tcp_txbufsize,1*1024,1024*1024*1024);
            }

            if (read_tunable_uint8(tune,json,"rexmtthresh",CTcpTuneables::tcp_rexmtthresh,tune->m_tcp_rexmtthresh)){
                tunable_min_max_u32("rexmtthresh",tune->m_tcp_rexmtthresh,1,10);
            }

            if (read_tunable_uint8(tune,json,"do_rfc1323",CTcpTuneables::tcp_do_rfc1323,tune->m_tcp_do_rfc1323)){
                tunable_min_max_u32("do_rfc1323",tune->m_tcp_do_rfc1323,0,1);
            }

            if (read_tunable_uint8(tune,json,"no_delay",CTcpTuneables::tcp_no_delay,tune->m_tcp_no_delay)){
                tunable_min_max_u32("no_delay",tune->m_tcp_no_delay,0,1);
            }

            if (read_tunable_uint8(tune,json,"keepinit",CTcpTuneables::tcp_keepinit,tune->m_tcp_keepinit)){
                tunable_min_max_u32("keepinit",tune->m_tcp_keepinit,2,253);
            }

            if (read_tunable_uint8(tune,json,"keepidle",CTcpTuneables::tcp_keepidle,tune->m_tcp_keepidle)){
                tunable_min_max_u32("keepidle",tune->m_tcp_keepidle,2,253);
            }

            if (read_tunable_uint8(tune,json,"keepintvl",CTcpTuneables::tcp_keepintvl,tune->m_tcp_keepintvl)){
                tunable_min_max_u32("keepintvl",tune->m_tcp_keepintvl,2,253);
            }

            if (read_tunable_uint8(tune,json,"blackhole",CTcpTuneables::tcp_blackhole,tune->m_tcp_blackhole)){
                tunable_min_max_u32("blackhole",tune->m_tcp_blackhole,0,2);
            }

            if (read_tunable_uint16(tune,json,"delay_ack_msec",CTcpTuneables::tcp_delay_ack,tune->m_tcp_delay_ack_msec)){
                tunable_min_max_u32("delay_ack_msec",tune->m_tcp_delay_ack_msec,20,500);
            }

        }

        if (tune_json["ipv6"] != Json::nullValue) {
            Json::Value json = tune_json["ipv6"];

            if (json["enable"] != Json::nullValue) {
                tune->set_ipv6_enable(json["enable"].asInt());
            }

            Json::Value src_l=json["src_msb"];

            read_tunables_ipv6_field(tune,
                                     src_l,
                                     (void *)tune->m_ipv6_src,
                                     CTcpTuneables::ipv6_src_addr);

            Json::Value dst_l=json["dst_msb"];

            read_tunables_ipv6_field(tune,
                                     dst_l,
                                     (void *)tune->m_ipv6_dst,
                                     CTcpTuneables::ipv6_dst_addr);

        }

    } catch (TrexRpcCommandException &e) {
        printf(" ERROR !!! '%s' \n",e.what());
        /* TBD need a better way to signal this */
        return(true);
    } 
    
    return true;
}

ClientCfgDB  *CAstfDB::get_client_cfg_db() {
    static ClientCfgDB g_dummy;
    if (m_client_config_info==0) {
        return  &g_dummy;
    }else{
        return m_client_config_info;
    }
}


bool CAstfDB::get_latency_info(uint32_t & src_ipv4,
                               uint32_t & dst_ipv4,
                               uint32_t & dual_port_mask){

    Json::Value ip_gen_list = m_val["ip_gen_dist_list"];
    std::string s;

    if (ip_gen_list.size()<2){
        return(false);
    }
    int i;
    uint32_t valid=0;

    for (i=0; i<2; i++) {
        Json::Value g=ip_gen_list[i];

        if (g["dir"] == "c") {
            s = g["ip_offset"].asString();
            dual_port_mask = ip_from_str(s.c_str());
            s = g["ip_start"].asString();
            src_ipv4 = ip_from_str(s.c_str());
            valid|=1;
        }
        if (g["dir"] == "s") {
            s= g["ip_start"].asString();
            dst_ipv4 = ip_from_str(s.c_str());
            valid|=2;
        }
    }
    if (valid != 3) {
        return(false);
    }
    return(true);
}

void CAstfDB::get_tuple_info(CTupleGenYamlInfo & tuple_info){
    Json::Value ip_gen_list = m_val["ip_gen_dist_list"];

    struct CTupleGenPoolYaml pool;
    pool.m_dist = cdSEQ_DIST;
    pool.m_name = "";
    pool.m_number_of_clients_per_gb=0;
    pool.m_min_clients=0;
    pool.m_dual_interface_mask=0;
    pool.m_tcp_aging_sec=0;
    pool.m_udp_aging_sec=0;
    pool.m_is_bundling=false;
    pool.m_per_core_distro =false;
    std::string s;

    for (int i = 0; i < ip_gen_list.size(); i++) {
        Json::Value g=ip_gen_list[i];
        s = g["ip_start"].asString();
        uint32_t ip_start = ip_from_str(s.c_str());
        s = g["ip_end"].asString();
        uint32_t ip_end = ip_from_str(s.c_str());
        s = g["ip_offset"].asString();
        uint32_t mask = ip_from_str(s.c_str());

        /* backward compatible */
        if (g["per_core_distribution"] != Json::nullValue){
            if (g["per_core_distribution"] == "seq") {
                pool.m_per_core_distro =true;
            }
        }

        pool.m_ip_start = ip_start;
        pool.m_ip_end = ip_end;
        pool.m_dual_interface_mask =  mask ;

        std::vector<CTupleGenPoolYaml> *lp;
        if (g["dir"] == "c") {
            lp =&tuple_info.m_client_pool;
            /* client */
        }else{
            /* server */
            lp =&tuple_info.m_server_pool;
        }
        lp->push_back(pool);
    }
}

void fill_rss_vals(uint16_t thread_id, uint16_t &rss_thread_id, uint16_t &rss_thread_max) {
    rss_thread_id =0;
    rss_thread_max  = CGlobalInfo::m_options.preview.getCores();
    if ( rss_thread_max > 1 ) {
        rss_thread_id = thread_id / CGlobalInfo::m_options.get_expected_dual_ports();
    }
}

void CAstfDB::get_thread_ip_range(uint16_t thread_id, uint16_t max_threads, uint16_t dual_port_id,
        std::string ip_start, std::string ip_end, std::string ip_offset, bool per_core_dist, CIpPortion &portion) {

    CTupleGenPoolYaml poolinfo;

    poolinfo.m_per_core_distro = per_core_dist;
    poolinfo.m_ip_start = ip_from_str(ip_start.c_str());
    poolinfo.m_ip_end = ip_from_str(ip_end.c_str());
    poolinfo.m_dual_interface_mask = ip_from_str(ip_offset.c_str());

    if (poolinfo.m_per_core_distro) {
        uint16_t rss_thread_id, rss_thread_max;
        fill_rss_vals(thread_id, rss_thread_id, rss_thread_max);
        split_ips_v2(max_threads, rss_thread_id, rss_thread_max, CGlobalInfo::m_options.get_expected_dual_ports(), dual_port_id, poolinfo, portion);
    }else{
        split_ips(thread_id, max_threads, dual_port_id, poolinfo, portion);
    }
}

CAstfTemplatesRW *CAstfDB::get_db_template_rw(uint8_t socket_id, CTupleGeneratorSmart *g_gen,
                                              uint16_t thread_id, uint16_t max_threads, uint16_t dual_port_id) {
    CAstfTemplatesRW *ret = new CAstfTemplatesRW();
    assert(ret);
    ret->Create(thread_id,max_threads);

    // json data should not be accessed by multiple threads in parallel
    std::unique_lock<std::mutex> my_lock(m_global_mtx);

    if (g_gen == nullptr) {
        g_gen = get_smart_gen(thread_id);
    }
    g_gen->Create(0, thread_id);

    uint16_t rss_thread_id, rss_thread_max;
    fill_rss_vals(thread_id, rss_thread_id, rss_thread_max);
    if ( rss_thread_max > 1 ) {
        g_gen->set_astf_rss_mode(rss_thread_id ,rss_thread_max, CGlobalInfo::m_options.m_reta_mask); /* configure the generator */
    }

    uint32_t active_flows_per_core;
    CIpPortion  portion;
    CTupleGenPoolYaml poolinfo;
    uint32_t last_c_idx=0;
    uint32_t last_s_idx=0;
    std::vector<uint32_t> gen_idx_trans;
    std::string s;

    Json::Value ip_gen_list = m_val["ip_gen_dist_list"];
    for (int i = 0; i < ip_gen_list.size(); i++) {
        IP_DIST_t dist;
        poolinfo.m_per_core_distro =false;
        s = ip_gen_list[i]["ip_start"].asString();
        poolinfo.m_ip_start = ip_from_str(s.c_str());
        s = ip_gen_list[i]["ip_end"].asString();
        poolinfo.m_ip_end = ip_from_str(s.c_str());
        s = ip_gen_list[i]["distribution"].asString();
        if (! strncmp(s.c_str(), "seq", 3)) {
            dist = cdSEQ_DIST;
        } else if (! strncmp(s.c_str(), "rand", 4)) {
            dist = cdRANDOM_DIST;
        } else if (! strncmp(s.c_str(), "normal", 6)) {
            dist = cdNORMAL_DIST;
        } else {
            fprintf(stderr, "wrong distribution string %s in json\n", s.c_str());
            my_lock.unlock();
            return((CAstfTemplatesRW *)0);
        }

        if (ip_gen_list[i]["per_core_distribution"] != Json::nullValue){
            if (ip_gen_list[i]["per_core_distribution"] == "seq") {
                poolinfo.m_per_core_distro =true;
            }
        }

        poolinfo.m_dist =  dist;
        s= ip_gen_list[i]["ip_offset"].asString();
        poolinfo.m_dual_interface_mask = ip_from_str(s.c_str());
        if (poolinfo.m_per_core_distro) {
            split_ips_v2(max_threads, rss_thread_id,rss_thread_max, CGlobalInfo::m_options.get_expected_dual_ports(),dual_port_id, poolinfo, portion);
        }else{
            split_ips(thread_id, max_threads, dual_port_id, poolinfo, portion);
        }
        active_flows_per_core = (portion.m_ip_end - portion.m_ip_start) * 32000;
        if (ip_gen_list[i]["dir"] == "c") {
            gen_idx_trans.push_back(last_c_idx);
            last_c_idx++;
            ClientCfgDB  * cdb=get_client_cfg_db();
            g_gen->add_client_pool(dist, portion.m_ip_start, portion.m_ip_end, active_flows_per_core, *cdb, 0, 0);
        } else {
            gen_idx_trans.push_back(last_s_idx);
            last_s_idx++;
            g_gen->add_server_pool(dist, portion.m_ip_start, portion.m_ip_end, active_flows_per_core, false);
        }
#if 0
        printf("Thread id:%d - orig ip(%s - %s) per thread ip (%s - %s) dist:%d\n", thread_id,
            ip_to_str(poolinfo.m_ip_start).c_str(), ip_to_str(poolinfo.m_ip_end).c_str(),
               ip_to_str(portion.m_ip_start).c_str(), ip_to_str(portion.m_ip_end).c_str(), dist);
#endif

    }

    CTcpTuneables *c_tune = new CTcpTuneables();
    assert (c_tune);

    CTcpTuneables *s_tune = new CTcpTuneables();
    assert (s_tune);

    read_tunables(c_tune, m_val["c_glob_info"]);
    read_tunables(s_tune, m_val["s_glob_info"]);

    ret->set_tuneables(c_tune, s_tune);

    std::vector<double>  dist;
    // loop over all templates
    for (uint32_t index = 0; index < m_val["templates"].size(); index++) {
        CAstfPerTemplateRW *temp_rw = new CAstfPerTemplateRW();
        assert(temp_rw);

        Json::Value c_temp = m_val["templates"][index]["client_template"];
        CAstfPerTemplateRO template_ro;
        template_ro.m_dual_mask = poolinfo.m_dual_interface_mask; // Should be the same for all poolinfo, so just take from last one
        template_ro.m_client_pool_idx = gen_idx_trans[c_temp["ip_gen"]["dist_client"]["index"].asInt()];
        template_ro.m_server_pool_idx = gen_idx_trans[c_temp["ip_gen"]["dist_server"]["index"].asInt()];
        template_ro.m_one_app_server = false;
        template_ro.m_server_addr = 0;
        template_ro.m_w = 1;
        double cps = cps_factor (c_temp["cps"].asDouble() / max_threads);
        template_ro.m_k_cps = cps;
        dist.push_back(cps);
        template_ro.m_destination_port = c_temp["port"].asInt();
        template_ro.m_stream = get_emul_stream(c_temp["program_index"].asInt());
        temp_rw->Create(g_gen, index, thread_id, &template_ro, dual_port_id);

        if (c_temp["limit"] != Json::nullValue ){
            uint32_t cnt= utl_split_int(c_temp["limit"].asUInt(),
                                        thread_id, 
                                        max_threads);

            /* there is a limit */
            temp_rw->set_limit(cnt);
        }

        CTcpTuneables *s_tuneable;
        CTcpTuneables *c_tuneable = new CTcpTuneables();
        assert(c_tuneable);
        s_tuneable = get_s_tune(index);
        assert(s_tuneable);

        if (!read_tunables(c_tuneable, m_val["templates"][index]["client_template"]["glob_info"])){
            my_lock.unlock();
            return((CAstfTemplatesRW *)0);
        }
        temp_rw->set_tuneables(c_tuneable, s_tuneable);

        ret->add_template(temp_rw);
    }

    /* init scheduler */
    ret->init_scheduler(dist);

    m_rw_db.push_back(ret);

    my_lock.unlock();

    return ret;
}
/*
 * Get program associated with template index and side
 * temp_index - template index
 * side - 0 - client, 1 - server
 * Return pointer to program
 */
CEmulAppProgram *CAstfDB::get_prog(uint32_t temp_index, int side, uint8_t socket_id) {
    std::string temp_str;
    uint32_t program_index;

    assert(m_tcp_data[socket_id].m_init > 0);

    if (side == 0) {
        temp_str = "client_template";
    } else if (side == 1) {
        temp_str = "server_template";
    } else {
        fprintf(stderr, "Bad side value %d\n", side);
        assert(0);
    }

    program_index = m_val["templates"][temp_index][temp_str]["program_index"].asInt();

    return m_tcp_data[socket_id].m_prog_list[program_index];
}


/*
  Building association translation, and all template related info.
 */
bool CAstfDB::build_assoc_translation(uint8_t socket_id) {
    bool is_hash_needed = false;
    double cps_sum=0;
    CTcpTemplateInfo one_template;
    uint32_t num_bytes_in_template=0;
    double template_cps;
    std::unordered_set<uint16_t> tcp_server_ports;
    std::unordered_set<uint16_t> udp_server_ports;

    assert(m_tcp_data[socket_id].m_init > 0);

    if ( m_val["templates"].size() == 0 ) {
        return false;
    }

    if (m_val["templates"].size() > 10) {
        is_hash_needed = true;
    }

    uint16_t num_of_tg_ids = m_val["tg_names"].size()+1;
    m_tcp_data[socket_id].m_num_of_tg_ids = num_of_tg_ids; // CAstfDBRo m_num_of_tg_ids updated.
    m_num_of_tg_ids = num_of_tg_ids; // CAstfDB m_num_of_tg_ids updated.
    auto tg_names = m_val["tg_names"];
    m_tg_names.clear(); // To avoid multiple entry.
    for (uint16_t index = 0; index < num_of_tg_ids - 1; index++) {
        std::string tg_name = tg_names[index].asString();
        if (tg_name.length() > MAX_TG_NAME_LENGTH) {
            throw TrexException("TG name too long. Please limit TG names to " + std::to_string(MAX_TG_NAME_LENGTH) + " characters");
        }
        if ( tg_name.size() == 0 ) {
            throw TrexException("Empty TG name");
        }
        m_tg_names.push_back(tg_name);
    }

    for (uint32_t index = 0; index < m_val["templates"].size(); index++) {
        // build association table
        uint16_t port = m_val["templates"][index]["server_template"]["assoc"][0]["port"].asInt();
        bool is_stream = get_emul_stream(m_val["templates"][index]["server_template"]["program_index"].asInt());
        CTcpDataAssocParams tcp_params(port,is_stream);
        CEmulAppProgram *prog_p = get_prog(index, 1, socket_id);
        assert(prog_p);

        CTcpTuneables *s_tuneable = new CTcpTuneables();
        assert(s_tuneable);
        read_tunables(s_tuneable, m_val["templates"][index]["server_template"]["glob_info"]);

        CTcpServerInfo* server_info;
        if (is_hash_needed) {
            server_info = m_tcp_data[socket_id].m_assoc_trans.insert_hash(tcp_params, prog_p, s_tuneable, index);
        } else {
            server_info = m_tcp_data[socket_id].m_assoc_trans.insert_vec(tcp_params, prog_p, s_tuneable, index);
        }
        m_s_tuneables.push_back(s_tuneable);

        update_server_info(server_info);

        // build template info
        template_cps = cps_factor(m_val["templates"][index]["client_template"]["cps"].asDouble());
        one_template.m_dport = m_val["templates"][index]["client_template"]["port"].asInt();
        uint32_t c_prog_index = m_val["templates"][index]["client_template"]["program_index"].asInt();
        uint32_t s_prog_index = m_val["templates"][index]["server_template"]["program_index"].asInt();
        uint16_t tg_id = m_val["templates"][index]["tg_id"].asInt();
        if ( tg_id > num_of_tg_ids || tg_id < 0 ) {
            throw TrexException("TG ID not in range, it should be between 0 and " + std::to_string(num_of_tg_ids));
        }
        one_template.m_tg_id = tg_id;
        num_bytes_in_template += m_prog_lens[c_prog_index];
        num_bytes_in_template += m_prog_lens[s_prog_index];
        one_template.m_client_prog = m_tcp_data[socket_id].m_prog_list[c_prog_index];
        one_template.m_num_bytes = num_bytes_in_template;
        m_exp_bps += template_cps * num_bytes_in_template * 8;
        num_bytes_in_template = 0;
        assert(one_template.m_client_prog);
        cps_sum += template_cps;
        m_tcp_data[socket_id].m_templates.push_back(one_template);
    }
    m_tcp_data[socket_id].m_cps_sum = cps_sum;

    return true;
}

void CAstfDB::update_server_info(CTcpServerInfo* server_info) {
    uint32_t temp_idx = server_info->get_temp_idx();
    Json::Value temp = m_val["templates"][temp_idx];
    Json::Value ip_gen_list = m_val["ip_gen_dist_list"];

    /* update server ip range */
    Json::Value assoc = temp["server_template"]["assoc"][0];
    uint32_t ip_start = assoc["ip_start"] ? ip_from_str(assoc["ip_start"].asString().c_str()): 0;
    uint32_t ip_end = assoc["ip_end"] ? ip_from_str(assoc["ip_end"].asString().c_str()): UINT32_MAX;

    server_info->set_ip_start(ip_start);
    server_info->set_ip_end(ip_end);

    /* update payload params */
    Json::Value l7_map = assoc["l7_map"];
    if (l7_map == Json::nullValue || l7_map["offset"] == Json::nullValue) {
        return;
    }

    int c_prog_idx = temp["client_template"]["program_index"].asInt();
<<<<<<< HEAD
    bool is_stream = get_emul_stream(c_prog_idx);   // same as server_template
=======
    bool is_stream = m_val["program_list"][c_prog_idx]["stream"].asBool();
>>>>>>> 48306b9f
    if (is_stream) {
        throw TrexException("TCP L7 map not supported yet.");
    }

    /* prepare buf_list to get the value recursively by specified offset */
    std::vector<std::string> buf_list;
    if (l7_map["value"] == Json::nullValue) {
        Json::Value c_cmds = m_val["program_list"][c_prog_idx]["commands"];
        for (int cmd_idx = 0; cmd_idx < c_cmds.size(); cmd_idx++) {
            if (is_stream && c_cmds[cmd_idx]["name"] == "rx") {
                throw TrexException("client should send a message first to use l7_map.");
            }
            if (c_cmds[cmd_idx]["buf_index"] != Json::nullValue) {
                int buf_index = c_cmds[cmd_idx]["buf_index"].asInt();
                buf_list.push_back(base64_decode(m_val["buf_list"][buf_index].asString()));
                if (is_stream)  // TCP should get the first payload only
                    break;
            }
        }
        if (buf_list.size() == 0) {
            throw TrexException("l7_map value should be specified (no buffers to retrieve it by offset)");
        }
    }
    else if (l7_map["offset"].size() != l7_map["value"].size()) {
        throw TrexException("l7_map value is not matched by offset");
    }

    std::vector<uint8_t> l7_map_args;
    uint8_t last_offset = 0;
    for (int i = 0; i < l7_map["offset"].size(); i++) {
        uint8_t offset = (uint8_t)l7_map["offset"][i].asInt();
        if (offset < last_offset) {
            throw TrexException("l7_map offset should be ascending order");
        }
        l7_map_args.push_back(offset);
        last_offset = offset;

        uint8_t mask = (l7_map["mask"] && (l7_map["mask"].size() > i))  ?
                        (uint8_t)l7_map["mask"][i].asInt() : UINT8_MAX;
        l7_map_args.push_back(mask);

        uint8_t value;
        if (l7_map["value"] == Json::nullValue) {
            if (offset >= buf_list[0].length()) {
                throw TrexException("packet length is short: " + std::to_string(offset) + " >= " + std::to_string(buf_list[0].length()));
            }
            value = buf_list[0].c_str()[offset] & mask;
            /* UDP should have the same value for all the packets */
            if (!is_stream && buf_list.size() > 1) {
                for (int buf_index = 1; buf_index < buf_list.size(); buf_index++) {
                    uint8_t _value = buf_list[buf_index].c_str()[offset] & mask;
                    if (value != _value) {
                        throw TrexException("UDP should have the same value for all the packets, " + std::to_string(value) + " != " + std::to_string(_value));
                    }
                }
            }
        } else {
            value = (uint8_t)l7_map["value"][i].asInt();
        }
        l7_map_args.push_back(value);
    }
    server_info->append_payload_params(l7_map_args);
}

/* Convert list of buffers from json to CMbufBuffer */
bool CAstfDB::convert_bufs(uint8_t socket_id) {
    CMbufBuffer *tcp_buf;
    std::string json_buf;
    uint32_t buf_len;

    if (m_val["buf_list"].size() == 0)
        return true;

    for (int buf_index = 0; buf_index < m_val["buf_list"].size(); buf_index++) {
        tcp_buf = new CMbufBuffer();
        assert(tcp_buf);
        json_buf = m_val["buf_list"][buf_index].asString();
        std::string temp_str = base64_decode(json_buf);
        buf_len = temp_str.size();
        utl_mbuf_buffer_create_and_copy(socket_id, tcp_buf, 2048, (uint8_t *)(temp_str.c_str()), buf_len,true);
        m_tcp_data[socket_id].m_buf_list.push_back(tcp_buf);
    }

    return true;
}

/* Convert list of programs from json to CMbufBuffer */
bool CAstfDB::convert_progs(uint8_t socket_id) {
    CEmulAppCmd cmd;
    CEmulAppProgram *prog;
    uint32_t cmd_index;
    tcp_app_cmd_enum_t cmd_type;
    uint32_t prog_len=0;

    if (m_val["program_list"].size() == 0)
        return false;

    for (uint32_t program_index = 0; program_index < m_val["program_list"].size(); program_index++) {
        prog = new CEmulAppProgram();
        assert(prog);
        bool is_stream = get_emul_stream(program_index);
        prog->set_stream(is_stream);

        cmd_index = 0;
        do {
            cmd_type = get_cmd(program_index, cmd_index);

            switch(cmd_type) {
            case tcNO_CMD:
                break;
            case tcTX_BUFFER:
                cmd.u.m_tx_cmd.m_buf = m_tcp_data[socket_id].m_buf_list[get_buf_index(program_index, cmd_index)];
                cmd.m_cmd = tcTX_BUFFER;
                prog_len += cmd.u.m_tx_cmd.m_buf->len();
                prog->add_cmd(cmd);
                break;
            case tcRX_BUFFER:
                cmd.m_cmd = tcRX_BUFFER;
                cmd.u.m_rx_cmd.m_flags = CEmulAppCmdRxBuffer::rxcmd_WAIT;
                get_rx_cmd(program_index, cmd_index,cmd);
                prog->add_cmd(cmd);
                break;
            case tcDELAY:
                cmd.m_cmd = tcDELAY;
                cmd.u.m_delay_cmd.m_ticks =  get_delay_ticks(program_index, cmd_index);
                prog->add_cmd(cmd);
                break;
            case tcRESET:
                cmd.m_cmd = tcRESET;
                prog->add_cmd(cmd);
                break;
            case tcDONT_CLOSE:
                cmd.m_cmd = tcDONT_CLOSE;
                prog->add_cmd(cmd);
                break;
            case tcCONNECT_WAIT:
                cmd.m_cmd = tcCONNECT_WAIT;
                prog->add_cmd(cmd);
                break;
            case tcDELAY_RAND :
                cmd.m_cmd = tcDELAY_RAND;
                fill_delay_rnd(program_index, cmd_index,cmd);
                prog->add_cmd(cmd);
                break;
            case tcSET_VAR :
                cmd.m_cmd = tcSET_VAR;
                fill_set_var(program_index, cmd_index,cmd);
                prog->add_cmd(cmd);
                break;
            case tcSET_TICK_VAR:
                cmd.m_cmd = tcSET_TICK_VAR;
                fill_set_tick_var(program_index, cmd_index, cmd);
                prog->add_cmd(cmd);
                break;
            case tcJMPNZ :
                cmd.m_cmd = tcJMPNZ;
                fill_jmpnz(program_index, cmd_index,cmd);
                prog->add_cmd(cmd);
                break;
            case tcJMPDP :
                cmd.m_cmd = tcJMPDP;
                fill_jmpdp(program_index, cmd_index,cmd);
                prog->add_cmd(cmd);
                break;

            case tcTX_PKT :
                cmd.m_cmd = tcTX_PKT;
                fill_tx_pkt(program_index, cmd_index,socket_id,cmd);
                prog->add_cmd(cmd);
                break;

            case tcRX_PKT:
                cmd.m_cmd = tcRX_PKT;
                fill_rx_pkt(program_index, cmd_index,cmd);
                prog->add_cmd(cmd);
                break;

            case tcKEEPALIVE:
                cmd.m_cmd = tcKEEPALIVE;
                fill_keepalive_pkt(program_index, cmd_index,cmd);
                prog->add_cmd(cmd);
                break;

            case tcCLOSE_PKT:
                cmd.m_cmd = tcCLOSE_PKT;
                prog->add_cmd(cmd);
                break;

            case tcTX_MODE :
                cmd.m_cmd = tcTX_MODE;
                fill_tx_mode(program_index, cmd_index,cmd);
                prog->add_cmd(cmd);
                break;

            default:
                assert(0);
            }
            cmd_index++;
        } while (cmd_type != tcNO_CMD);

        std::string err;
        if (!prog->sanity_check(err)){
            prog->Dump(stdout);
            fprintf(stdout,"ERROR program is not valid '%s' \n",err.c_str());
            return(false);
        }
        m_tcp_data[socket_id].m_prog_list.push_back(prog);
        m_prog_lens.push_back(prog_len);
        prog_len = 0;
    }

    return true;
}

void CAstfDB::get_latency_params(CTcpLatency &lat) {
    Json::Value ip_gen_list = m_val["ip_gen_dist_list"];
    bool client_set = false;
    bool server_set = false;
     std::string s;

    for (int i = 0; i < ip_gen_list.size(); i++) {
        if ((ip_gen_list[i]["dir"] == "c") && ! client_set) {
            client_set = true;
            s = ip_gen_list[i]["ip_start"].asString();
            lat.m_c_ip = ip_from_str(s.c_str());
            s = ip_gen_list[i]["ip_offset"].asString();
            lat.m_dual_mask = ip_from_str(s.c_str());
        }
        if ((ip_gen_list[i]["dir"] == "s") && ! server_set) {
            server_set = true;
            s = ip_gen_list[i]["ip_start"].asString();
            lat.m_s_ip = ip_from_str(s.c_str());
        }

        if (server_set && client_set)
            return;
    }
}

const std::vector<std::string>& CAstfDB::get_tg_names() {
    return m_tg_names;
}

void CAstfDB::clear_db_ro_rw(CTupleGeneratorSmart *g_gen, uint16_t thread_id) {
    std::unique_lock<std::mutex> my_lock(m_global_mtx);
    if (g_gen == nullptr) {
        remove_smart_gen(thread_id);
    }
    else {
        g_gen->Delete();
    }
    /* to clear only when there is no thread generator */
    if (m_smart_gen.size() == 0) {
        for ( auto &rw_db : m_rw_db) {
            if ( !rw_db ) {
                continue;
            }
            rw_db->Delete();
            delete rw_db;
        }
        m_rw_db.clear();
        for (auto &s_tuneables : m_s_tuneables) {
            delete s_tuneables;
        }
        m_s_tuneables.clear();
        m_prog_lens.clear();

        for (auto &tcp_data : m_tcp_data) {
            tcp_data.Delete();
        }
        m_json_initiated = false;
    }
    my_lock.unlock();
}

CTcpServerInfo * CAstfDbRO::get_server_info_by_port(uint16_t port,bool stream) {
    CTcpDataAssocParams params(port,stream);
    return m_assoc_trans.get_server_info(params);
}

void CAstfDbRO::dump(FILE *fd) {
#if 0
    fprintf(fd, "buf list:\n");
    for (int i = 0; i < m_buf_list.size(); i++) {
        fprintf(fd, "  *******%d*******\n", i);
        m_buf_list[i]->Dump(fd);
    }
#endif
}

void CAstfDbRO::Delete() {
    if (m_init==0)
        return;

    int i;
    for (i = 0; i < m_buf_list.size(); i++) {
        m_buf_list[i]->Delete();
        delete m_buf_list[i];
    }
    m_buf_list.clear();

    for (i = 0; i < m_prog_list.size(); i++) {
        delete m_prog_list[i];
    }
    m_prog_list.clear();

    for (i = 0; i < m_templates.size(); i++) {
        m_templates[i].Delete();
    }
    m_templates.clear();

    m_assoc_trans.clear();
    m_init = 0;
    m_cps_sum=0.0;
}

void CAstfDbRO::set_test_assoc_table(uint16_t port, CEmulAppProgram *prog, CTcpTuneables *tune) {
        CTcpDataAssocParams params(port,true);
        CTcpTemplateInfo one_template;
        one_template.m_tg_id = 0;
        m_assoc_trans.insert_vec(params, prog, tune, 0);
        m_num_of_tg_ids = 1;
        m_templates.push_back(one_template);
    }<|MERGE_RESOLUTION|>--- conflicted
+++ resolved
@@ -1329,11 +1329,7 @@
     }
 
     int c_prog_idx = temp["client_template"]["program_index"].asInt();
-<<<<<<< HEAD
     bool is_stream = get_emul_stream(c_prog_idx);   // same as server_template
-=======
-    bool is_stream = m_val["program_list"][c_prog_idx]["stream"].asBool();
->>>>>>> 48306b9f
     if (is_stream) {
         throw TrexException("TCP L7 map not supported yet.");
     }
