/*-
 *   BSD LICENSE
 *
 *   Copyright(c) 2010-2014 Intel Corporation. All rights reserved.
 *   Copyright(c) 2014 6WIND S.A.
 *   All rights reserved.
 *
 *   Redistribution and use in source and binary forms, with or without
 *   modification, are permitted provided that the following conditions
 *   are met:
 *
 *     * Redistributions of source code must retain the above copyright
 *       notice, this list of conditions and the following disclaimer.
 *     * Redistributions in binary form must reproduce the above copyright
 *       notice, this list of conditions and the following disclaimer in
 *       the documentation and/or other materials provided with the
 *       distribution.
 *     * Neither the name of Intel Corporation nor the names of its
 *       contributors may be used to endorse or promote products derived
 *       from this software without specific prior written permission.
 *
 *   THIS SOFTWARE IS PROVIDED BY THE COPYRIGHT HOLDERS AND CONTRIBUTORS
 *   "AS IS" AND ANY EXPRESS OR IMPLIED WARRANTIES, INCLUDING, BUT NOT
 *   LIMITED TO, THE IMPLIED WARRANTIES OF MERCHANTABILITY AND FITNESS FOR
 *   A PARTICULAR PURPOSE ARE DISCLAIMED. IN NO EVENT SHALL THE COPYRIGHT
 *   OWNER OR CONTRIBUTORS BE LIABLE FOR ANY DIRECT, INDIRECT, INCIDENTAL,
 *   SPECIAL, EXEMPLARY, OR CONSEQUENTIAL DAMAGES (INCLUDING, BUT NOT
 *   LIMITED TO, PROCUREMENT OF SUBSTITUTE GOODS OR SERVICES; LOSS OF USE,
 *   DATA, OR PROFITS; OR BUSINESS INTERRUPTION) HOWEVER CAUSED AND ON ANY
 *   THEORY OF LIABILITY, WHETHER IN CONTRACT, STRICT LIABILITY, OR TORT
 *   (INCLUDING NEGLIGENCE OR OTHERWISE) ARISING IN ANY WAY OUT OF THE USE
 *   OF THIS SOFTWARE, EVEN IF ADVISED OF THE POSSIBILITY OF SUCH DAMAGE.
 */
#include <time.h>
#include <linux/limits.h>
#include <sys/param.h>
#include <sys/stat.h>
#include <sys/types.h>
#include <sys/ipc.h>
#include <sys/shm.h>
#include <fcntl.h>
#include <semaphore.h>
#include <unistd.h>
#include <dlfcn.h>
#include <rte_mbuf.h>
#include <rte_malloc.h>
#include <rte_memcpy.h>
#include <rte_string_fns.h>
#include <rte_cycles.h>
#include <rte_kvargs.h>
#include <rte_flow.h>
#include <rte_flow_driver.h>
#include <rte_version.h>
#include <rte_pci.h>
#include <rte_bus_pci.h>
#include <net/if.h>
#include <nt.h>

#include "rte_eth_ntacc.h"
#include "filter_ntacc.h"

int ntacc_logtype;

#define STRINGIZE(x) #x
#define STRINGIZE_VALUE_OF(x) STRINGIZE(x)

#define ETH_NTACC_MASK_ARG "mask"
#define ETH_NTACC_NTPL_ARG "ntpl"

#define HW_MAX_PKT_LEN  10000
#define HW_MTU    (HW_MAX_PKT_LEN - ETHER_HDR_LEN - ETHER_CRC_LEN) /**< MTU */

#define MAX_NTACC_PORTS 32
#define STREAMIDS_PER_PORT  (256 / internals->nbPortsInSystem)

#define MAX_NTPL_NAME 512

struct supportedDriver_s supportedDriver = {3, 11, 0};

#define PCI_VENDOR_ID_NAPATECH 0x18F4
#define PCI_DEVICE_ID_NT200A01 0x01A5
#define PCI_DEVICE_ID_NT80E3   0x0165
#define PCI_DEVICE_ID_NT20E3   0x0175
#define PCI_DEVICE_ID_NT40E3   0x0145
#define PCI_DEVICE_ID_NT40A01  0x0185
#define PCI_DEVICE_ID_NT100E3  0x0155
#define PCI_DEVICE_ID_NT200A02 0x01C5

#define PCI_VENDOR_ID_INTEL          0x8086
#define PCIE_DEVICE_ID_PF_DSC_1_X    0x09C4

<<<<<<< HEAD
=======
// for backward  compatible 
#ifndef NT_LINK_SPEED_25G
#define NT_LINK_SPEED_25G 25
#endif

>>>>>>> ea958226
static void *_libnt;

/* NTAPI library functions */
int (*_NT_Init)(uint32_t);
int (*_NT_NetRxOpen)(NtNetStreamRx_t *, const char *, enum NtNetInterface_e, uint32_t, int);
int (*_NT_NetRxGet)(NtNetStreamRx_t, NtNetBuf_t *, int);
int (*_NT_NetRxRelease)(NtNetStreamRx_t, NtNetBuf_t);
int (*_NT_NetRxClose)(NtNetStreamRx_t);
char *(*_NT_ExplainError)(int, char *, uint32_t);
int (*_NT_NetTxOpen)(NtNetStreamTx_t *, const char *, uint64_t, uint32_t, uint32_t);
int (*_NT_NetTxClose)(NtNetStreamTx_t);
int (*_NT_InfoOpen)(NtInfoStream_t *, const char *);
int (*_NT_InfoRead)(NtInfoStream_t, NtInfo_t *);
int (*_NT_InfoClose)(NtInfoStream_t);
int (*_NT_ConfigOpen)(NtConfigStream_t *, const char *);
int (*_NT_ConfigClose)(NtConfigStream_t);
int (*_NT_ConfigWrite)(NtConfigStream_t, NtConfig_t *);
int (*_NT_ConfigRead)(NtConfigStream_t, NtConfig_t *);
int (*_NT_NTPL)(NtConfigStream_t, const char *, NtNtplInfo_t *, uint32_t);
int (*_NT_NetRxGetNextPacket)(NtNetStreamRx_t, NtNetBuf_t *, int);
int (*_NT_NetRxOpenMulti)(NtNetStreamRx_t *, const char *, enum NtNetInterface_e, uint32_t *, unsigned int, int);
int (*_NT_NetTxRelease)(NtNetStreamTx_t, NtNetBuf_t);
int (*_NT_NetTxGet)(NtNetStreamTx_t, NtNetBuf_t *, uint32_t, size_t, enum NtNetTxPacketOption_e, int);
int (*_NT_NetTxAddPacket)(NtNetStreamTx_t hStream, uint32_t port, NtNetTxFragment_t *fragments, uint32_t fragmentCount, int timeout );
int (*_NT_NetTxRead)(NtNetStreamTx_t hStream, NtNetTx_t *cmd);
int (*_NT_StatClose)(NtStatStream_t);
int (*_NT_StatOpen)(NtStatStream_t *, const char *);
int (*_NT_StatRead)(NtStatStream_t, NtStatistics_t *);
int (*_NT_NetRxRead)(NtNetStreamRx_t, NtNetRx_t *);

static int _dev_flow_flush(struct rte_eth_dev *dev, struct rte_flow_error *error __rte_unused);
static int eth_rx_queue_start(struct rte_eth_dev *dev, uint16_t rx_queue_id);
static int eth_rx_queue_stop(struct rte_eth_dev *dev, uint16_t rx_queue_id);
static int _dev_flow_isolate(struct rte_eth_dev *dev, int set, struct rte_flow_error *error);

#ifdef NTACC_TOEPLITZ_SUPPORT
static int delete_stream_table(struct pmd_internals *internals);
static int create_stream_table(struct pmd_internals *internals);
#endif

static char errorBuffer[1024];

static int first = 0;
static int deviceCount = 0;

static volatile uint16_t port_locks[MAX_NTACC_PORTS];

static const char *valid_arguments[] = {
  ETH_NTACC_MASK_ARG,
  ETH_NTACC_NTPL_ARG,
  NULL
};

static struct ether_addr eth_addr[MAX_NTACC_PORTS];

static struct {
  struct pmd_internals *pInternals;
} _PmdInternals[RTE_MAX_ETHPORTS];

/**
 * Log nt errors (Napatech adapter errors)
 *
 * @param[in] status
 *   Error/status code.
 * @param[in] msg
 *   Error message.
 * @param[in] func
 *   Function name in where the error occured.
 *
 * @return
 *   Error/status code.
 */
static uint32_t _log_nt_errors(const uint32_t status, const char *msg, const char *func, const uint32_t line)
{
  char *pErrBuf;

  printf("ERR: %s\n", msg);

  pErrBuf = (char *)rte_malloc(NULL, NT_ERRBUF_SIZE+1, 0);
  if (!pErrBuf) {
    PMD_NTACC_LOG(ERR, "Error %s (line %d): Out of memory\n", func, line);
    return status;
  }

  (*_NT_ExplainError)(status, pErrBuf, NT_ERRBUF_SIZE);
  printf("ERR1: %s\n", pErrBuf);
  PMD_NTACC_LOG(ERR, "Error: %s. (%s line %d) Code 0x%x = %s\n", msg, func, line, status, pErrBuf);

  rte_free(pErrBuf);
  return status;
}

/**
 * Log out of memory errors
 *
 * @param[in] func
 *   Function name in where the error occured.
 *
 * @return
 *   Error/status code.
 */
static uint32_t _log_out_of_memory_errors(const char *func)
{
  PMD_NTACC_LOG(ERR, "Error %s: Out of memory\n", func);
  return ENOMEM;
}

/**
 * Write buffer to a file
 *
 * @param[in] fd
 *   File descriptor.
 * @param[in] buffer
 *   Buffer to write.
 */
static void _write_to_file(int fd, const char *buffer)
{
  if (write(fd, buffer, strlen(buffer)) < 0) {
    PMD_NTACC_LOG(ERR, "NTPL dump failed: Unable to write to file. Error %d\n", errno);
  }
}

/**
 * Program the NTPL command to the adapter
 *
 * @param[in]  ntplStr
 *   Buffer containing the NTPL command.
 * @param[out] pNtplID
 *   Pointer to variable to return the NTPL ID.
 * @param[in]  internals
 *   Pointer to internals data struct.
 * @param[out]  error
 *   Pointer to return error code and message.
 *
 * @return
 *   Error/status code.
 */
int DoNtpl(const char *ntplStr, uint32_t *pNtplID, struct pmd_internals *internals, struct rte_flow_error *error)
{
  NtNtplInfo_t *pNtplInfo;
  int status;
  int fd;

  pNtplInfo = (NtNtplInfo_t *)rte_malloc(internals->name, sizeof(NtNtplInfo_t), 0);
  if (!pNtplInfo) {
    rte_flow_error_set(error, ENOMEM, RTE_FLOW_ERROR_TYPE_HANDLE, NULL, "Allocating memory failed");
  }

  if (internals->ntpl_file) {
    fd = open(internals->ntpl_file, O_WRONLY | O_APPEND | O_CREAT, 0666);
    if (fd == -1) {
      rte_flow_error_set(error, errno, RTE_FLOW_ERROR_TYPE_HANDLE, NULL, "NTPL dump failed: Unable to open file");
      PMD_NTACC_LOG(DEBUG, "NTPL dump failed: Unable to open file %s. Error %d\n", internals->ntpl_file, errno);
    }
    _write_to_file(fd, ntplStr); _write_to_file(fd, "\n");
    close(fd);
  }

  PMD_NTACC_LOG(DEBUG, "NTPL : %s\n", ntplStr);
  if ((status = (*_NT_NTPL)(internals->hCfgStream, ntplStr, pNtplInfo, NT_NTPL_PARSER_VALIDATE_NORMAL)) != NT_SUCCESS) {
    // Get the status code as text
    (*_NT_ExplainError)(status, errorBuffer, sizeof(errorBuffer) - 1);
    PMD_NTACC_LOG(DEBUG, "NT_NTPL() failed: %s\n", errorBuffer);
    PMD_NTACC_LOG(DEBUG, ">>> NTPL errorcode: %X\n", pNtplInfo->u.errorData.errCode);
    PMD_NTACC_LOG(DEBUG, ">>> %s\n", pNtplInfo->u.errorData.errBuffer[0]);
    PMD_NTACC_LOG(DEBUG, ">>> %s\n", pNtplInfo->u.errorData.errBuffer[1]);
    PMD_NTACC_LOG(DEBUG, ">>> %s\n", pNtplInfo->u.errorData.errBuffer[2]);
    rte_flow_error_set(error, EINVAL, RTE_FLOW_ERROR_TYPE_HANDLE, NULL, "Failed to setup NTPL filter");

    if (internals->ntpl_file) {
      fd = open(internals->ntpl_file, O_WRONLY | O_APPEND | O_CREAT, 0666);
      if (fd == -1) {
        rte_flow_error_set(error, errno, RTE_FLOW_ERROR_TYPE_HANDLE, NULL, "NTPL dump failed: Unable to open file");
        PMD_NTACC_LOG(DEBUG, "NT_NTPL() dump failed: Unable to open file %s. Error %d\n", internals->ntpl_file, errno);
      }
      _write_to_file(fd, pNtplInfo->u.errorData.errBuffer[0]); _write_to_file(fd, "\n");
      _write_to_file(fd, pNtplInfo->u.errorData.errBuffer[1]); _write_to_file(fd, "\n");
      _write_to_file(fd, pNtplInfo->u.errorData.errBuffer[2]); _write_to_file(fd, "\n");
      close(fd);
    }
    rte_free(pNtplInfo);
    return -1;
  }
  // Return ntpl ID
  if (pNtplID) {
    *pNtplID = pNtplInfo->ntplId;
  }
  PMD_NTACC_LOG(DEBUG, "NTPL : %d\n", pNtplInfo->ntplId);

  rte_free(pNtplInfo);
  return 0;
}

#ifdef USE_EXTERNAL_BUFFER
static void eth_ntacc_rx_ext_buffer_release(void *addr __rte_unused, void *opaque)
{
  struct externalBufferInfo_s *pInfo = (struct externalBufferInfo_s *)opaque;

  if (pInfo->rx_q->oCnt++ != pInfo->cnt) {
    PMD_NTACC_LOG(ERR, "Out of order release detected while running ext buffer mode.\n");
    abort();
  }
  *(pInfo->rx_q->ringControl.pRead) = pInfo->offR;
}
#else
static int eth_ntacc_rx_jumbo(struct rte_mempool *mb_pool,
                            struct rte_mbuf *mbuf,
                            const u_char *data,
                            uint16_t data_len)
{
  struct rte_mbuf *m = mbuf;

  /* Copy the first segment. */
  uint16_t len = RTE_MIN(rte_pktmbuf_tailroom(mbuf), data_len);
  uint16_t total_len = data_len;

  rte_memcpy((u_char *)mbuf->buf_addr + mbuf->data_off, data, len);
  data_len -= len;
  data += len;
  mbuf->pkt_len = total_len;
  mbuf->data_len = len;

  while (data_len > 0) {
    /* Allocate next mbuf and point to that. */
    m->next = rte_pktmbuf_alloc(mb_pool);

    if (unlikely(!m->next))
      return -1;

    m = m->next;

    /* Copy next segment. */
    len = RTE_MIN(rte_pktmbuf_tailroom(m), data_len);
    rte_memcpy((u_char *)m->buf_addr + m->data_off, data, len);

    m->pkt_len = total_len;
    m->data_len = len;

    mbuf->nb_segs++;
    data_len -= len;
    data += len;
  }
  return mbuf->nb_segs;
}
#endif

static __rte_always_inline uint16_t eth_ntacc_convert_pkt_to_mbuf(NtDyn3Descr_t *dyn3,
                                                                  struct rte_mbuf *mbuf,
                                                                  struct ntacc_rx_queue *rx_q)
{
  rte_pktmbuf_reset(mbuf);
  rte_mbuf_refcnt_set(mbuf, 1);

  switch (dyn3->descrLength)
  {
  case 22:
    // We do have a color value defined
    mbuf->hash.fdir.hi = ((dyn3->color_hi << 14) & 0xFFFFC000) | dyn3->color_lo;
    mbuf->ol_flags |= PKT_RX_FDIR_ID | PKT_RX_FDIR;
    break;
  case 24:
    // We do have a colormask set for protocol lookup
    mbuf->packet_type = ((dyn3->color_hi << 14) & 0xFFFFC000) | dyn3->color_lo;
    if (mbuf->packet_type != 0) {
      mbuf->hash.fdir.lo = dyn3->offset0;
      mbuf->hash.fdir.hi = dyn3->offset1;
      mbuf->ol_flags |= PKT_RX_FDIR_FLX | PKT_RX_FDIR;
    }
    break;
  case 26:
    // We do have a hash value defined
      mbuf->hash.rss = dyn3->color_hi;
      mbuf->ol_flags |= PKT_RX_RSS_HASH;
      break;
  }

  if (rx_q->tsMultiplier) {
    mbuf->timestamp = dyn3->timestamp * rx_q->tsMultiplier;
    mbuf->ol_flags |= PKT_RX_TIMESTAMP;
  }
  mbuf->port = rx_q->in_port + (dyn3->rxPort - rx_q->local_port);
  const uint16_t data_len = (uint16_t)(dyn3->capLength - dyn3->descrLength);

#ifdef USE_EXTERNAL_BUFFER
  uint8_t *pData = (uint8_t *)dyn3 + dyn3->descrLength;
  struct externalBufferInfo_s *pInfo = mbuf->buf_addr;
  pInfo->shinfo.free_cb = eth_ntacc_rx_ext_buffer_release;
  pInfo->shinfo.fcb_opaque = pInfo;
  pInfo->rx_q = rx_q;
  pInfo->cnt = rx_q->iCnt++;

  rte_mbuf_ext_refcnt_set(&pInfo->shinfo, 1);
  rte_pktmbuf_attach_extbuf(mbuf, pData, 0, data_len, &pInfo->shinfo);

  mbuf->pkt_len = mbuf->data_len = data_len;
#ifdef COPY_OFFSET0
  mbuf->data_off = dyn3->offset0;
#endif
#else
  if (likely(data_len <= rx_q->buf_size)) {
    /* Packet will fit in the mbuf, go ahead and copy */
    mbuf->pkt_len = mbuf->data_len = data_len;
    rte_memcpy((u_char *)mbuf->buf_addr + mbuf->data_off, (uint8_t*)dyn3 + dyn3->descrLength, mbuf->data_len);
#ifdef COPY_OFFSET0
    mbuf->data_off += dyn3->offset0;
#endif
  } else {
    /* Try read jumbo frame into multi mbufs. */
    if (unlikely(eth_ntacc_rx_jumbo(rx_q->mb_pool, mbuf, (uint8_t*)dyn3 + dyn3->descrLength, data_len) == -1))
      return 0;
  }
#endif

  return data_len;
}


static __rte_always_inline void eth_ntacc_rx_get_ring(struct ntacc_rx_queue *rx_q)
{
  int status;
  NtNetRx_t cmd;
  cmd.cmd = NT_NETRX_READ_CMD_GET_RING_CONTROL;
  if ((status = _NT_NetRxRead(rx_q->pNetRx, &cmd)) != NT_SUCCESS) {
    if (status != NT_STATUS_TRYAGAIN) {
      _log_nt_errors(status, "Failed to get ring control of the RX ring", __func__, __LINE__);
    }
    return;
  }
  rte_memcpy(&rx_q->ringControl, &cmd.u.ringControl, sizeof(rx_q->ringControl));
  rx_q->offR = *rx_q->ringControl.pRead;
  rx_q->offW = *rx_q->ringControl.pWrite & rx_q->ringControl.mask;
}

static uint16_t eth_ntacc_rx_mode1(void *queue,
  struct rte_mbuf **bufs,
  const uint16_t nb_pkts)
{
  struct ntacc_rx_queue *rx_q = queue;

  if (unlikely(rx_q->pNetRx == NULL || nb_pkts == 0)) {
    return 0;
  }

  if (unlikely(rx_q->ringControl.ring == NULL)) {
    eth_ntacc_rx_get_ring(rx_q);
    return 0;
  }

  uint64_t offR = rx_q->offR;
  uint64_t offW = rx_q->offW;

  /* Check if we have packets */
  if (unlikely(offR == offW)) {
    rx_q->offW = *rx_q->ringControl.pWrite & rx_q->ringControl.mask;
    return 0;
  }

  /* Allocate buffers */
  if (unlikely(rte_mempool_get_bulk(rx_q->mb_pool, (void **)bufs, nb_pkts) != 0)) {
    return 0;
  }

  uint16_t num_rx = 0;
  uint32_t bytes = 0;
  uint8_t *ring;
  if (offR > rx_q->ringControl.size) {
    ring = rx_q->ringControl.ring + (offR - rx_q->ringControl.size);
  }
  else {
    ring = rx_q->ringControl.ring + offR;
  }

  while((offR != offW) && (num_rx < nb_pkts)) {
    struct rte_mbuf *mbuf = bufs[num_rx];
    NtDyn3Descr_t *dyn3 = (NtDyn3Descr_t*)(ring);
    bytes += eth_ntacc_convert_pkt_to_mbuf(dyn3, mbuf, rx_q);
    num_rx++;

    offR += dyn3->capLength;
    ring += dyn3->capLength;
    if (offR >= (2*rx_q->ringControl.size)) {
      offR -= (2*rx_q->ringControl.size);
    }
#ifdef USE_EXTERNAL_BUFFER
    struct externalBufferInfo_s *pInfo = mbuf->shinfo->fcb_opaque;
    pInfo->offR = offR;
#endif
  }
#ifndef USE_EXTERNAL_BUFFER
  /* Refresh the HW pointer */
  *rx_q->ringControl.pRead = offR;
#endif

  rx_q->offR = offR;

#ifdef USE_SW_STAT
  rx_q->rx_pkts+=num_rx;
  rx_q->rx_bytes+=bytes;
#endif

  if (unlikely(num_rx < nb_pkts)) {
    rte_mempool_put_bulk(rx_q->mb_pool, (void * const *)(bufs + num_rx), nb_pkts-num_rx);
  }
  return num_rx;
}

static uint16_t eth_ntacc_rx_mode2(void *queue,
                                   struct rte_mbuf **bufs,
                                   uint16_t nb_pkts)
{
  struct rte_mbuf *mbuf;
  struct ntacc_rx_queue *rx_q = queue;
#ifdef USE_SW_STAT
  uint32_t bytes = 0;
#endif
  uint16_t num_rx = 0;

  if (unlikely(rx_q->pNetRx == NULL || nb_pkts == 0))
    return 0;

  // Do we have any segment
  if (rx_q->pSeg == NULL) {
    int status = (*_NT_NetRxGet)(rx_q->pNetRx, &rx_q->pSeg, 0);
    if (status != NT_SUCCESS) {
      if (rx_q->pSeg != NULL) {
        (*_NT_NetRxRelease)(rx_q->pNetRx, rx_q->pSeg);
        rx_q->pSeg = NULL;
      }
      return 0;
    }

    if (likely(NT_NET_GET_SEGMENT_LENGTH(rx_q->pSeg))) {
      _nt_net_build_pkt_netbuf(rx_q->pSeg, &rx_q->pkt);
    }
    else {
      (*_NT_NetRxRelease)(rx_q->pNetRx, rx_q->pSeg);
      rx_q->pSeg = NULL;
      return 0;
    }
  }
  
  NtDyn3Descr_t *dyn3;
  uint16_t i;
  uint16_t mbuf_len;
  uint16_t data_len;

  if (rte_mempool_get_bulk(rx_q->mb_pool, (void **)bufs, nb_pkts) != 0)
    return 0;

  for (i = 0; i < nb_pkts; i++) {
    mbuf = bufs[i];
    rte_mbuf_refcnt_set(mbuf, 1);
    rte_pktmbuf_reset(mbuf);

    dyn3 = _NT_NET_GET_PKT_DESCR_PTR_DYN3(&rx_q->pkt);

    switch (dyn3->descrLength)
    {
    case 20:
      // We do have a hash value defined
      mbuf->hash.rss = dyn3->color_hi;
      mbuf->ol_flags |= PKT_RX_RSS_HASH;
      break;
    case 22:
      // We do have a color value defined
      mbuf->hash.fdir.hi = ((dyn3->color_hi << 14) & 0xFFFFC000) | dyn3->color_lo;
      mbuf->ol_flags |= PKT_RX_FDIR_ID | PKT_RX_FDIR;
      break;
    case 24:
      // We do have a colormask set for protocol lookup
      mbuf->packet_type = ((dyn3->color_hi << 14) & 0xFFFFC000) | dyn3->color_lo;
      if (mbuf->packet_type != 0) {
        mbuf->hash.fdir.lo = dyn3->offset0;
        mbuf->hash.fdir.hi = dyn3->offset1;
        mbuf->ol_flags |= PKT_RX_FDIR_FLX | PKT_RX_FDIR;
      }
      break;
    }

    if (rx_q->tsMultiplier) {
      mbuf->timestamp = dyn3->timestamp * rx_q->tsMultiplier;
      mbuf->ol_flags |= PKT_RX_TIMESTAMP;
    }
    mbuf->port = rx_q->in_port + (dyn3->rxPort - rx_q->local_port);

    data_len = (uint16_t)(dyn3->capLength - dyn3->descrLength - 4);
    mbuf_len = rte_pktmbuf_tailroom(mbuf);
#ifdef USE_SW_STAT
    bytes += data_len+4;
#endif
    if (data_len <= mbuf_len) {
      /* Packet will fit in the mbuf, go ahead and copy */
      mbuf->pkt_len = mbuf->data_len = data_len;
		  rte_memcpy((u_char *)mbuf->buf_addr + mbuf->data_off, (uint8_t *)dyn3 + dyn3->descrLength, mbuf->data_len);
#ifdef COPY_OFFSET0
      mbuf->data_off += dyn3->offset0;
#endif
  } else {
      /* Try read jumbo frame into multi mbufs. */
      struct rte_mbuf *m;
      const u_char *data;
      uint16_t total_len = data_len;

      mbuf->pkt_len = total_len;
      mbuf->data_len = mbuf_len;
      data = (u_char *)dyn3 + dyn3->descrLength;
      rte_memcpy((u_char *)mbuf->buf_addr + mbuf->data_off, data, mbuf_len);
      data_len -= mbuf_len;
      data += mbuf_len;

      m = mbuf;
      while (data_len > 0) {
        /* Allocate next mbuf and point to that. */
        m->next = rte_pktmbuf_alloc(rx_q->mb_pool);
        if (unlikely(!m->next))
          return 0;

        m = m->next;
        /* Copy next segment. */
        mbuf_len = RTE_MIN(rte_pktmbuf_tailroom(m), data_len);
        rte_memcpy((u_char *)m->buf_addr + m->data_off, data, mbuf_len);

        m->pkt_len = total_len;
        m->data_len = mbuf_len;

        mbuf->nb_segs++;
        data_len -= mbuf_len;
        data += mbuf_len;
      }
    }
    num_rx++;

    /* Get the next packet if any */
    if (_nt_net_get_next_packet(rx_q->pSeg, NT_NET_GET_SEGMENT_LENGTH(rx_q->pSeg), &rx_q->pkt) == 0 ) {
      (*_NT_NetRxRelease)(rx_q->pNetRx, rx_q->pSeg);
      rx_q->pSeg = NULL;
      break;
    }
  }
#ifdef USE_SW_STAT
  rx_q->rx_pkts+=num_rx;
  rx_q->rx_bytes+=bytes;
#endif
  if (num_rx < nb_pkts) {
    rte_mempool_put_bulk(rx_q->mb_pool, (void * const *)(bufs + num_rx), nb_pkts-num_rx);
  }
  return num_rx;
}

/*
 * Callback to handle sending packets through a real NIC.
 */
static uint16_t eth_ntacc_tx_mode1(void *queue,
                             struct rte_mbuf **bufs,
                             uint16_t nb_pkts)
{
  unsigned i;
  struct ntacc_tx_queue *tx_q = queue;
  uint32_t bytes=0;
  if (unlikely(tx_q == NULL || tx_q->pNetTx == NULL || nb_pkts == 0)) {
    return 0;
  }
  uint64_t spaceLeft;
  uint64_t offR, offW, off=0;
  uint8_t *dst, *ring;
  offR = *tx_q->ringControl.pRead;
  offW = *tx_q->ringControl.pWrite;
  ring =  tx_q->ringControl.ring + offW;
  if (offW >= offR) {
    spaceLeft = tx_q->ringControl.size - (offW - offR);
  } else {
    spaceLeft = tx_q->ringControl.size - ((offW+(2*tx_q->ringControl.size)) - offR);
  }
  if (offW >= tx_q->ringControl.size) {
    ring -= tx_q->ringControl.size; // Rebase the dst pointer
  }

  for (i = 0; i < nb_pkts; i++) {
    dst = ring + off;
    struct rte_mbuf *mbuf = bufs[i];
    /* Detect packet size */
    uint16_t sLen;
    uint16_t wLen = mbuf->pkt_len + 4; // Make room for FCS
    /* Check if packet needs padding or is too big to transmit */
    if (unlikely(wLen < tx_q->minTxPktSize)) {
      wLen = tx_q->minTxPktSize; // Add padding
      //TODO: There is a data leak issue here. If wLen is just extended
      //the memory in the ring is not zero'ed and padding will contain
      //data from previous packets. For performance reasons this has not been
      //addressed, but the fix is to memset() the padding area.
    }
    if (unlikely(wLen > tx_q->maxTxPktSize)) {
      /* Packet is too big. Drop it as an error and continue */
      tx_q->err_pkts++;
      rte_pktmbuf_free(bufs[i]);
      continue;
    }
    // 8B align wireLength and add 16B descriptor
    sLen = ((wLen + 7) & ~7) + 16;
    // Do we have space for this packet
    if (likely(spaceLeft >= sLen)) {
      // Add packet descriptor
      *((uint64_t*)dst)=0;
      *((uint64_t*)dst+1)=(0x0100000040100000LL | (uint64_t)wLen<<32 | sLen);
      // Copy the packet to the destination
      rte_memcpy(dst + 16, rte_pktmbuf_mtod(mbuf, u_char *), mbuf->data_len);
      dst += (16 + mbuf->data_len);
      while (mbuf->next) {
        mbuf = mbuf->next;
        rte_memcpy(dst, rte_pktmbuf_mtod(mbuf, u_char *), mbuf->data_len);
        dst += mbuf->data_len;
      }
      off += sLen;
      bytes += wLen;
      spaceLeft -= sLen;
      rte_pktmbuf_free(bufs[i]);
    } else {
      // We cannot place more packets
      break;
    }
  }
  // Update the write offset
  offW += off;
  if (offW >= (2*tx_q->ringControl.size)) {
    offW -= (2*tx_q->ringControl.size);
  }
  *tx_q->ringControl.pWrite = offW;

#ifdef USE_SW_STAT
  tx_q->tx_pkts += i;
  tx_q->tx_bytes += bytes;
#endif

  return i;
}

static uint16_t eth_ntacc_tx_mode2(void *queue,
                                   struct rte_mbuf **bufs,
                                   uint16_t nb_pkts)
{
  unsigned i;
  int ret;
  struct ntacc_tx_queue *tx_q = queue;
#ifdef USE_SW_STAT
  uint32_t bytes=0;
#endif

  if (unlikely(tx_q == NULL || tx_q->pNetTx == NULL || nb_pkts == 0)) {
    return 0;
  }

  for (i = 0; i < nb_pkts; i++) {
    uint16_t wLen;
    struct rte_mbuf *mbuf = bufs[i];
    struct NtNetTxFragment_s frag[10]; // Need fragments enough for a jumbo packet */
    uint8_t fragCnt = 0;
    frag[fragCnt].data = rte_pktmbuf_mtod(mbuf, u_char *);
    frag[fragCnt++].size = mbuf->data_len;
    wLen = mbuf->data_len + 4;
    if (unlikely(mbuf->nb_segs > 1)) {
      while (mbuf->next) {
        mbuf = mbuf->next;
        frag[fragCnt].data = rte_pktmbuf_mtod(mbuf, u_char *);
        frag[fragCnt++].size = mbuf->data_len;
        wLen += mbuf->data_len;
      }
    }
    /* Check if packet needs padding or is too big to transmit */
    if (unlikely(wLen < tx_q->minTxPktSize)) {
      frag[fragCnt].data = rte_pktmbuf_mtod(mbuf, u_char *);
      frag[fragCnt++].size = tx_q->minTxPktSize - wLen;
    }
    if (unlikely(wLen > tx_q->maxTxPktSize)) {
      /* Packet is too big. Drop it as an error and continue */
#ifdef USE_SW_STAT
      tx_q->err_pkts++;
#endif
      rte_pktmbuf_free(bufs[i]);
      continue;
    }
    ret = (*_NT_NetTxAddPacket)(tx_q->pNetTx, tx_q->port, frag, fragCnt, 0);
    if (unlikely(ret != NT_SUCCESS)) {
      /* unsent packets is not expected to be freed */
#ifdef USE_SW_STAT
      tx_q->err_pkts++;
#endif
      break;
    }
#ifdef USE_SW_STAT
    bytes += wLen;
#endif
    rte_pktmbuf_free(bufs[i]);
  }
#ifdef USE_SW_STAT
  tx_q->tx_pkts += i;
  tx_q->tx_bytes += bytes;
#endif

  return i;
}


static int _create_drop_errored_packets_filter(struct pmd_internals *internals) {
  /* Create a default filter to drop all error packets */
  char *ntpl_buf = rte_malloc(internals->name, NTPL_BSIZE + 1, 0);
  if (!ntpl_buf) {
    _log_out_of_memory_errors(__func__);
    return -ENOMEM;
  }
  snprintf(ntpl_buf, NTPL_BSIZE, "Assign[streamid=Drop;priority=0;tag=%s] = ((CvError == True) OR (CrcError == True) OR (Truncated == True)) AND port == %d", internals->tagName, internals->port);
  NTACC_LOCK(&internals->configlock);
  internals->dropId = ~0;
  int status = DoNtpl(ntpl_buf, &internals->dropId, internals, NULL);
  NTACC_UNLOCK(&internals->configlock);
  rte_free(ntpl_buf);
  if (status != 0) {
    _log_nt_errors(status, "Failed to create error drop filter", __func__, __LINE__);
    return -1;
  }
  return 0;
}

static int _destroy_drop_errored_packets_filter(struct pmd_internals *internals) {
  /* Create a default filter to drop all error packets */
  char *ntpl_buf = rte_malloc(internals->name, NTPL_BSIZE + 1, 0);
  if (!ntpl_buf) {
    _log_out_of_memory_errors(__func__);
    return -ENOMEM;
  }
  if (internals->dropId != (uint32_t)~0) {
    snprintf(ntpl_buf, NTPL_BSIZE, "Delete=%d", internals->dropId);
    NTACC_LOCK(&internals->configlock);
    DoNtpl(ntpl_buf, NULL, internals, NULL);
    NTACC_UNLOCK(&internals->configlock);
    rte_free(ntpl_buf);
  }
  return 0;
}

static int eth_dev_start(struct rte_eth_dev *dev)
{
  struct pmd_internals *internals = dev->data->dev_private;
#ifndef DO_NOT_CREATE_DEFAULT_FILTER
  struct rte_flow_error error;
#endif
  struct ntacc_rx_queue *rx_q = internals->rxq;
  struct ntacc_tx_queue *tx_q = internals->txq;
  uint queue;
  int status;
  char *shm;

  // Open or create shared memory
  internals->key = 135546;
  if ((internals->shmid = shmget(internals->key, sizeof(struct pmd_shared_mem_s), 0666)) < 0) {
    if ((internals->shmid = shmget(internals->key, sizeof(struct pmd_shared_mem_s), IPC_CREAT | 0666)) < 0) {
      PMD_NTACC_LOG(ERR, "Unable to create shared mem size %u in eth_dev_start. Error = %d \"%s\"\n", (unsigned int)sizeof(struct pmd_shared_mem_s), errno, strerror(errno));
      goto StartError;
    }
    if ((shm = shmat(internals->shmid, NULL, 0)) == (char *) -1) {
      PMD_NTACC_LOG(ERR, "Unable to attach to shared mem in eth_dev_start. Error = %d \"%s\"\n", errno, strerror(errno));
      goto StartError;
    }
    memset(shm, 0, sizeof(struct pmd_shared_mem_s));
    internals->shm = (struct pmd_shared_mem_s *)shm;
  }
  else {
    bool clearMem = false;
    struct shmid_ds shmid_ds;
    if(shmctl(internals->shmid, IPC_STAT, &shmid_ds) != -1) {
      if(shmid_ds.shm_nattch == 0) {
        clearMem = true;
      }
    }
    if ((shm = shmat(internals->shmid, NULL, 0)) == (char *) -1) {
      PMD_NTACC_LOG(ERR, "Unable to attach to shared mem in eth_dev_start. Error = %d\n", errno);
      goto StartError;
    }
    if (clearMem) {
      memset(shm, 0, sizeof(struct pmd_shared_mem_s));
    }
    internals->shm = (struct pmd_shared_mem_s *)shm;
  }

  // Create interprocess mutex
  status = pthread_mutexattr_init(&internals->psharedm);
  if (status) {
    PMD_NTACC_LOG(ERR, "Unable to create mutex 1. Error = %d \"%s\"\n", status, strerror(status));
    goto StartError;
  }
  status = pthread_mutexattr_setpshared(&internals->psharedm, PTHREAD_PROCESS_SHARED);
  if (status) {
    PMD_NTACC_LOG(ERR, "Unable to create mutex 2. Error = %d \"%s\"\n", status, strerror(status));
    goto StartError;
  }
  status = pthread_mutex_init(&internals->shm->mutex, &internals->psharedm);
  if (status) {
    PMD_NTACC_LOG(ERR, "Unable to create mutex 3. Error = %d \"%s\"\n", status, strerror(status));
    goto StartError;
  }

  for (queue = 0; queue < RTE_ETHDEV_QUEUE_STAT_CNTRS; queue++) {
    if (rx_q[queue].enabled) {
      uint32_t ntplID;
      char ntpl_buf[21];
      /* Delete all NTPL */
      snprintf(ntpl_buf, 20, "Delete=tag==%s", internals->tagName);
      NTACC_LOCK(&internals->configlock);
      if (DoNtpl(ntpl_buf, &ntplID, internals, NULL) != 0) {
        NTACC_UNLOCK(&internals->configlock);
        PMD_NTACC_LOG(ERR, "Failed to create delete filters in eth_dev_start\n");
        goto StartError;
      }
      NTACC_UNLOCK(&internals->configlock);
      break;
    }
  }

   /* Create hash mode filters */
  if (CreateHashModeHash(&internals->rss_conf, internals, NULL, 61) != 0) {
    return -ENOMEM;
  }

#ifndef DO_NOT_CREATE_DEFAULT_FILTER
  _dev_flow_isolate(dev, 0, &error);
#endif

  _create_drop_errored_packets_filter(internals);

  for (queue = 0; queue < RTE_ETHDEV_QUEUE_STAT_CNTRS; queue++) {
    if (rx_q[queue].enabled) {
      if ((status = (*_NT_NetRxOpen)(&rx_q[queue].pNetRx, "DPDK", NT_NET_INTERFACE_SEGMENT, rx_q[queue].stream_id, -1)) != NT_SUCCESS) {
        _log_nt_errors(status, "NT_NetRxOpen() failed", __func__, __LINE__);
        goto StartError;
      }
      memset(&rx_q[queue].ringControl, 0, sizeof(rx_q[queue].ringControl));
      eth_rx_queue_start(dev, queue);
    }
  }

  for (queue = 0; queue < RTE_ETHDEV_QUEUE_STAT_CNTRS; queue++) {
    if (tx_q[queue].enabled) {
      if ((status = (*_NT_NetTxOpen)(&tx_q[queue].pNetTx, "DPDK", 1 << tx_q[queue].port, -1, 0)) != NT_SUCCESS) {
        if ((status = (*_NT_NetTxOpen)(&tx_q[queue].pNetTx, "DPDK", 1 << tx_q[queue].port, -2, 0)) != NT_SUCCESS) {
          _log_nt_errors(status, "NT_NetTxOpen() with -2 failed", __func__, __LINE__);
          goto StartError;
        }
        PMD_NTACC_LOG(DEBUG, "NT_NetTxOpen() Not optimal hostbuffer found on a neighbour numa node\n");
      }
      if (!internals->mode2Tx) {
        /* Get the ring control structure */
        NtNetTx_t cmd;
        cmd.cmd = NT_NETTX_READ_CMD_GET_RING_CONTROL;
        cmd.u.ringControl.port = internals->port;
        if ((status = _NT_NetTxRead(tx_q[queue].pNetTx, &cmd)) != NT_SUCCESS) {
          _log_nt_errors(status, "Failed to get ring control of the TX ring.", __func__, __LINE__);
          goto StartError;
        }
        rte_memcpy(&tx_q[queue].ringControl, &cmd.u.ringControl, sizeof(tx_q[queue].ringControl));
      }
    }
    tx_q[queue].plock = &port_locks[tx_q[queue].port];
  }

  dev->data->dev_link.link_status = 1;
  return 0;

StartError:
  return -1;
}

/*
 * This function gets called when the current port gets stopped.
 * Is the only place for us to close all the tx streams dumpers.
 * If not called the dumpers will be flushed within each tx burst.
 */
static void eth_dev_stop(struct rte_eth_dev *dev)
{
  struct pmd_internals *internals = dev->data->dev_private;
  struct ntacc_rx_queue *rx_q = internals->rxq;
  struct ntacc_tx_queue *tx_q = internals->txq;
  struct rte_flow_error error;
  uint queue;

  PMD_NTACC_LOG(DEBUG, "Stopping port %u (%u) on adapter %u\n", internals->port, deviceCount, internals->adapterNo);
  _dev_flow_isolate(dev, 1, &error);
  _dev_flow_flush(dev, &error);
  _destroy_drop_errored_packets_filter(internals);

  for (queue = 0; queue < RTE_ETHDEV_QUEUE_STAT_CNTRS; queue++) {
    if (rx_q[queue].enabled) {
      if (rx_q[queue].pSeg) {
        (*_NT_NetRxRelease)(rx_q[queue].pNetRx, rx_q[queue].pSeg);
        rx_q[queue].pSeg = NULL;
      }
      if (rx_q[queue].pNetRx) {
          (void)(*_NT_NetRxClose)(rx_q[queue].pNetRx);
          rx_q[queue].pNetRx = NULL;
      }
      memset(&rx_q[queue].ringControl, 0, sizeof(rx_q[queue].ringControl));
      eth_rx_queue_stop(dev, queue);
    }
  }
  for (queue = 0; queue < RTE_ETHDEV_QUEUE_STAT_CNTRS; queue++) {
    if (tx_q[queue].enabled) {
      if (tx_q[queue].pNetTx) {
        (void)(*_NT_NetTxClose)(tx_q[queue].pNetTx);
      }
    }
  }

#ifndef USE_SW_STAT
  NTACC_LOCK(&internals->statlock);
  if (internals->hStat) {
    (void)(*_NT_StatClose)(internals->hStat);
    internals->hStat = NULL;
  }
  NTACC_UNLOCK(&internals->statlock);
#endif
  dev->data->dev_link.link_status = 0;

  NTACC_LOCK(&internals->configlock);
  if (internals->hCfgStream) {
    (*_NT_ConfigClose)(internals->hCfgStream);
    internals->hCfgStream = NULL;
  }
  NTACC_UNLOCK(&internals->configlock);

  // Detach shared memory
  shmdt(internals->shm);
  shmctl(internals->shmid, IPC_RMID, NULL);
}

static int eth_dev_configure(struct rte_eth_dev *dev)
{
  struct pmd_internals *internals = dev->data->dev_private;
  if (dev->data->dev_conf.rxmode.mq_mode == ETH_MQ_RX_RSS) {
    struct rte_eth_rss_conf *conf = &dev->data->dev_conf.rx_adv_conf.rss_conf;
    if (conf->rss_key_len > NTACC_RSS_KEY_LEN) {
      return -EINVAL;
    }
    internals->rss_conf.rss_hf = conf->rss_hf;
    if (conf->rss_key) {
      internals->rss_conf.rss_key_len = conf->rss_key_len;
      memcpy(internals->rss_conf.rss_key, conf->rss_key, conf->rss_key_len);
    } else {
      internals->rss_conf.rss_key_len = 0;
    }
    internals->rss_conf.rss_hf = conf->rss_hf;
  } else {
    internals->rss_conf.rss_hf = 0;
    rte_spinlock_lock(&internals->lock);
    FlushHash(internals);
    rte_spinlock_unlock(&internals->lock);
  }
  return 0;
}

static void eth_dev_info(struct rte_eth_dev *dev, struct rte_eth_dev_info *dev_info)
{
  struct pmd_internals *internals = dev->data->dev_private;
  NtInfoStream_t hInfo;
  NtInfo_t *pInfo;
  uint status;

  dev_info->if_index = internals->if_index;
  dev_info->driver_name = internals->driverName;
  dev_info->max_mac_addrs = 1;
  dev_info->max_rx_pktlen = HW_MTU;
  dev_info->max_rx_queues = STREAMIDS_PER_PORT > RTE_ETHDEV_QUEUE_STAT_CNTRS ? RTE_ETHDEV_QUEUE_STAT_CNTRS : STREAMIDS_PER_PORT;
  dev_info->max_tx_queues = STREAMIDS_PER_PORT > RTE_ETHDEV_QUEUE_STAT_CNTRS ? RTE_ETHDEV_QUEUE_STAT_CNTRS : STREAMIDS_PER_PORT;
  dev_info->min_rx_bufsize = 64;

  // Not used by the Napatech adapter
  // but necessary in order to get ethtool
  // example to work
  dev_info->rx_desc_lim.nb_max = 8192;
  dev_info->rx_desc_lim.nb_min = 32;
  dev_info->rx_desc_lim.nb_align = 32;
  dev_info->tx_desc_lim.nb_max = 8192;
  dev_info->tx_desc_lim.nb_min = 32;
  dev_info->tx_desc_lim.nb_align = 32;

  dev_info->reta_size = internals->stream_table_size;
  
  dev_info->rx_offload_capa = DEV_RX_OFFLOAD_JUMBO_FRAME |
                              DEV_RX_OFFLOAD_TIMESTAMP   |
                              DEV_RX_OFFLOAD_KEEP_CRC |
                              DEV_RX_OFFLOAD_SCATTER;

  dev_info->rx_queue_offload_capa = dev_info->rx_offload_capa;

  dev_info->flow_type_rss_offloads = ETH_RSS_NONFRAG_IPV4_OTHER |
                                     ETH_RSS_NONFRAG_IPV4_TCP   |
                                     ETH_RSS_NONFRAG_IPV4_UDP   |
                                     ETH_RSS_NONFRAG_IPV4_SCTP  |
                                     ETH_RSS_IPV4               |
                                     ETH_RSS_FRAG_IPV4          |
                                     ETH_RSS_NONFRAG_IPV6_OTHER |
                                     ETH_RSS_NONFRAG_IPV6_TCP   |
                                     ETH_RSS_IPV6_TCP_EX        |
                                     ETH_RSS_NONFRAG_IPV6_UDP   |
                                     ETH_RSS_IPV6_UDP_EX        |
                                     ETH_RSS_NONFRAG_IPV6_SCTP  |
                                     ETH_RSS_IPV6               |
                                     ETH_RSS_FRAG_IPV6          |
                                     ETH_RSS_IPV6_EX;
  dev_info->hash_key_size = 0;

  dev_info->tx_offload_capa = 0;
  dev_info->tx_queue_offload_capa = 0;

  pInfo = (NtInfo_t *)rte_malloc(internals->name, sizeof(NtInfo_t), 0);
  if (!pInfo) {
    _log_out_of_memory_errors(__func__);
    return;
  }

  // Read speed capabilities for the port
  if ((status = (*_NT_InfoOpen)(&hInfo, "DPDK Info stream")) != NT_SUCCESS) {
    _log_nt_errors(status, "NT_InfoOpen failed", __func__, __LINE__);
    rte_free(pInfo);
    return;
  }

  pInfo->cmd = NT_INFO_CMD_READ_PORT_V8;
  pInfo->u.port_v8.portNo = (uint8_t)(internals->txq[0].port);
  if ((status = (*_NT_InfoRead)(hInfo, pInfo)) != 0) {
    _log_nt_errors(status, "NT_InfoRead failed", __func__, __LINE__);
    rte_free(pInfo);
    return;
  }
  (void)(*_NT_InfoClose)(hInfo);

  // Update speed capabilities for the port
  dev_info->speed_capa = 0;
  if (pInfo->u.port_v7.data.capabilities.speed & NT_LINK_SPEED_10M) {
    dev_info->speed_capa |= ETH_LINK_SPEED_10M;
  }
  if (pInfo->u.port_v7.data.capabilities.speed & NT_LINK_SPEED_100M) {
    dev_info->speed_capa |= ETH_LINK_SPEED_100M;
  }
  if (pInfo->u.port_v7.data.capabilities.speed & NT_LINK_SPEED_1G) {
    dev_info->speed_capa |= ETH_LINK_SPEED_1G;
  }
  if (pInfo->u.port_v7.data.capabilities.speed & NT_LINK_SPEED_10G) {
    dev_info->speed_capa |= ETH_LINK_SPEED_10G;
  }
  if (pInfo->u.port_v7.data.capabilities.speed & NT_LINK_SPEED_40G) {
    dev_info->speed_capa |= ETH_LINK_SPEED_40G;
  }
  if (pInfo->u.port_v7.data.capabilities.speed & NT_LINK_SPEED_100G) {
    dev_info->speed_capa |= ETH_LINK_SPEED_100G;
  }
  if (pInfo->u.port_v7.data.capabilities.speed & NT_LINK_SPEED_50G) {
    dev_info->speed_capa |= ETH_LINK_SPEED_50G;
  }
  rte_free(pInfo);
}

#ifdef USE_SW_STAT
static int eth_stats_get(struct rte_eth_dev *dev,
                          struct rte_eth_stats *igb_stats)
{
  unsigned i;
  uint64_t rx_total = 0;
  uint64_t tx_total = 0;
  uint64_t tx_err_total = 0;
  uint64_t rx_total_bytes = 0;
  uint64_t tx_total_bytes = 0;
  const struct pmd_internals *internal = dev->data->dev_private;

  memset(igb_stats, 0, sizeof(*igb_stats));
  for (i = 0; i < RTE_ETHDEV_QUEUE_STAT_CNTRS; i++) {
    if (internal->rxq[i].enabled) {
      igb_stats->q_ipackets[i] = internal->rxq[i].rx_pkts;
      igb_stats->q_ibytes[i] = internal->rxq[i].rx_bytes;
      rx_total += igb_stats->q_ipackets[i];
      rx_total_bytes += igb_stats->q_ibytes[i];
    }
  }

  for (i = 0; i < RTE_ETHDEV_QUEUE_STAT_CNTRS; i++) {
    if (internal->txq[i].enabled) {
      igb_stats->q_opackets[i] = internal->txq[i].tx_pkts;
      igb_stats->q_obytes[i] = internal->txq[i].tx_bytes;
      igb_stats->q_errors[i] = internal->txq[i].err_pkts;
      tx_total += igb_stats->q_opackets[i];
      tx_total_bytes += igb_stats->q_obytes[i];
      tx_err_total += igb_stats->q_errors[i];
    }
  }

  igb_stats->ipackets = rx_total;
  igb_stats->opackets = tx_total;
  igb_stats->ibytes = rx_total_bytes;
  igb_stats->obytes = tx_total_bytes;
  igb_stats->oerrors = tx_err_total;
  return 0;
}
#else
static int eth_stats_get(struct rte_eth_dev *dev,
                         struct rte_eth_stats *igb_stats)
{
  struct pmd_internals *internals = dev->data->dev_private;
  uint queue;
  int status;
  NtStatistics_t *pStatData;
  uint8_t port;

  pStatData = (NtStatistics_t *)rte_malloc(internals->name, sizeof(NtStatistics_t), 0);
  if (!pStatData) {
    return _log_out_of_memory_errors(__func__);
  }

  memset(igb_stats, 0, sizeof(*igb_stats));

  /* port used */
  port = (uint8_t)internals->txq[0].port;

  /* Get stat data */
  pStatData->cmd = NT_STATISTICS_READ_CMD_QUERY_V2;
  pStatData->u.query_v2.poll=0;
  pStatData->u.query_v2.clear=0;
  NTACC_LOCK(&internals->statlock);
  if ((status = (*_NT_StatRead)(internals->hStat, pStatData)) != 0) {
    NTACC_UNLOCK(&internals->statlock);
    _log_nt_errors(status, "NT_StatRead failed", __func__, __LINE__);
    rte_free(pStatData);
    return -EIO;
  }
  NTACC_UNLOCK(&internals->statlock);
  igb_stats->ipackets = pStatData->u.query_v2.data.port.aPorts[port].rx.RMON1.pkts;
  igb_stats->ibytes = pStatData->u.query_v2.data.port.aPorts[port].rx.RMON1.octets;
  igb_stats->opackets = pStatData->u.query_v2.data.port.aPorts[port].tx.RMON1.pkts;
  igb_stats->obytes = pStatData->u.query_v2.data.port.aPorts[port].tx.RMON1.octets;
  igb_stats->imissed = pStatData->u.query_v2.data.port.aPorts[port].rx.extDrop.pktsOverflow;
  igb_stats->ierrors = pStatData->u.query_v2.data.port.aPorts[port].rx.RMON1.crcAlignErrors;
  igb_stats->oerrors = pStatData->u.query_v2.data.port.aPorts[port].tx.RMON1.crcAlignErrors;

  for (queue = 0; queue < RTE_ETHDEV_QUEUE_STAT_CNTRS; queue++) {
    igb_stats->q_ipackets[queue] = pStatData->u.query_v2.data.stream.streamid[internals->rxq[queue].stream_id].forward.pkts;
    igb_stats->q_ibytes[queue] =  pStatData->u.query_v2.data.stream.streamid[internals->rxq[queue].stream_id].forward.octets;
    igb_stats->q_errors[queue] = pStatData->u.query_v2.data.stream.streamid[internals->rxq[queue].stream_id].drop.pkts;
  }
  rte_free(pStatData);
  return 0;
}
#endif

#ifdef USE_SW_STAT
static void eth_stats_reset(struct rte_eth_dev *dev)
{
  unsigned i;
  struct pmd_internals *internal = dev->data->dev_private;

  for (i = 0; i < RTE_ETHDEV_QUEUE_STAT_CNTRS; i++) {
    internal->rxq[i].rx_pkts = 0;
    internal->rxq[i].rx_bytes = 0;
  }
  for (i = 0; i < RTE_ETHDEV_QUEUE_STAT_CNTRS; i++) {
    internal->txq[i].tx_pkts = 0;
    internal->txq[i].tx_bytes = 0;
    internal->txq[i].err_pkts = 0;
  }
}
#else
static void eth_stats_reset(struct rte_eth_dev *dev)
{
  struct pmd_internals *internals = dev->data->dev_private;
  int status;
  NtStatistics_t *pStatData;

  pStatData = (NtStatistics_t *)rte_malloc(internals->name, sizeof(NtStatistics_t), 0);
  if (!pStatData) {
    _log_out_of_memory_errors(__func__);
    return;
  }

  pStatData->cmd = NT_STATISTICS_READ_CMD_QUERY_V2;
  pStatData->u.query_v2.poll=0;
  pStatData->u.query_v2.clear=1;
  NTACC_LOCK(&internals->statlock);
  if ((status = (*_NT_StatRead)(internals->hStat, pStatData)) != 0) {
    NTACC_UNLOCK(&internals->statlock);
    _log_nt_errors(status, "NT_StatRead failed", __func__, __LINE__);
    rte_free(pStatData);
    return;
  }
  NTACC_UNLOCK(&internals->statlock);
  rte_free(pStatData);
}
#endif

static void eth_dev_close(struct rte_eth_dev *dev)
{
  struct pmd_internals *internals = dev->data->dev_private;
  PMD_NTACC_LOG(DEBUG, "Closing port %u (%u) on adapter %u\n", internals->port, deviceCount, internals->adapterNo);
  if (internals->ntpl_file) {
    rte_free(internals->ntpl_file);
  }

  if (dev->data->port_id < RTE_MAX_ETHPORTS) {
    _PmdInternals[dev->data->port_id].pInternals = NULL;
  }

  rte_free(dev->data->dev_private);
  dev->data->dev_private = NULL;
  dev->data->mac_addrs = NULL;

  rte_eth_dev_release_port(dev);

  deviceCount--;
  if (deviceCount == 0 && _libnt != NULL) {
    PMD_NTACC_LOG(DEBUG, "Closing dyn lib\n");
    dlclose(_libnt);
  }
}

static void eth_queue_release(void *q __rte_unused)
{
}

static int eth_link_update(struct rte_eth_dev *dev,
                           int wait_to_complete  __rte_unused)
{
  NtInfoStream_t hInfo;
  NtInfo_t *pInfo;
  uint status;
  struct pmd_internals *internals = dev->data->dev_private;

  pInfo = (NtInfo_t *)rte_malloc(internals->name, sizeof(NtInfo_t), 0);
  if (!pInfo) {
    return _log_out_of_memory_errors(__func__);
  }

  if ((status = (*_NT_InfoOpen)(&hInfo, "DPDK Info stream")) != NT_SUCCESS) {
    _log_nt_errors(status, "NT_InfoOpen failed", __func__, __LINE__);
    rte_free(pInfo);
    return status;
  }
  pInfo->cmd = NT_INFO_CMD_READ_PORT_V8;
  pInfo->u.port_v8.portNo = (uint8_t)(internals->txq[0].port);
  if ((status = (*_NT_InfoRead)(hInfo, pInfo)) != 0) {
    _log_nt_errors(status, "NT_InfoRead failed", __func__, __LINE__);
    rte_free(pInfo);
    return status;
  }
  (void)(*_NT_InfoClose)(hInfo);

  dev->data->dev_link.link_status = pInfo->u.port_v8.data.state == NT_LINK_STATE_UP ? 1 : 0;
  switch (pInfo->u.port_v8.data.speed) {
  case NT_LINK_SPEED_UNKNOWN:
    dev->data->dev_link.link_speed = ETH_SPEED_NUM_1G;
    break;
  case NT_LINK_SPEED_10M:
    dev->data->dev_link.link_speed = ETH_SPEED_NUM_10M;
    break;
  case NT_LINK_SPEED_100M:
    dev->data->dev_link.link_speed = ETH_SPEED_NUM_100M;
    break;
  case NT_LINK_SPEED_1G:
    dev->data->dev_link.link_speed = ETH_SPEED_NUM_1G;
    break;
  case NT_LINK_SPEED_10G:
    dev->data->dev_link.link_speed = ETH_SPEED_NUM_10G;
    break;
  case NT_LINK_SPEED_25G:
    dev->data->dev_link.link_speed = ETH_SPEED_NUM_25G;
    break;
  case NT_LINK_SPEED_40G:
    dev->data->dev_link.link_speed = ETH_SPEED_NUM_40G;
    break;
  case NT_LINK_SPEED_50G:
    dev->data->dev_link.link_speed = ETH_SPEED_NUM_50G;
    break;
  case NT_LINK_SPEED_100G:
    dev->data->dev_link.link_speed = ETH_SPEED_NUM_100G;
    break;
  }
  rte_free(pInfo);
  return 0;
}

static int eth_rx_queue_setup(struct rte_eth_dev *dev,
                              uint16_t rx_queue_id,
                              uint16_t nb_rx_desc __rte_unused,
                              unsigned int socket_id __rte_unused,
                              const struct rte_eth_rxconf *rx_conf __rte_unused,
                              struct rte_mempool *mb_pool)
{
  struct rte_pktmbuf_pool_private *mbp_priv;
  struct pmd_internals *internals = dev->data->dev_private;
  struct ntacc_rx_queue *rx_q = &internals->rxq[rx_queue_id];

  rx_q->mb_pool = mb_pool;
  dev->data->rx_queues[rx_queue_id] = rx_q;
  rx_q->in_port = dev->data->port_id;
  rx_q->local_port = internals->local_port;
  rx_q->tsMultiplier = internals->tsMultiplier;

  mbp_priv =  rte_mempool_get_priv(rx_q->mb_pool);
  rx_q->buf_size = (uint16_t) (mbp_priv->mbuf_data_room_size - RTE_PKTMBUF_HEADROOM);
  rx_q->enabled = 1;
  return 0;
}

static int eth_rx_queue_start(struct rte_eth_dev *dev, uint16_t rx_queue_id)
{
  struct pmd_internals *internals = dev->data->dev_private;
  char ntpl_buf[50];
  snprintf(ntpl_buf, sizeof(ntpl_buf), "Setup[State=Active] = StreamId == %d", internals->rxq[rx_queue_id].stream_id);
  NTACC_LOCK(&internals->configlock);
  DoNtpl(ntpl_buf, NULL, internals, NULL);
  NTACC_UNLOCK(&internals->configlock);
  dev->data->rx_queue_state[rx_queue_id] = RTE_ETH_QUEUE_STATE_STARTED;
  return 0;
}

static int eth_rx_queue_stop(struct rte_eth_dev *dev, uint16_t rx_queue_id)
{
  struct pmd_internals *internals = dev->data->dev_private;
  char ntpl_buf[50];
  snprintf(ntpl_buf, sizeof(ntpl_buf), "Setup[State=InActive] = StreamId == %d", internals->rxq[rx_queue_id].stream_id);
  NTACC_LOCK(&internals->configlock);
  DoNtpl(ntpl_buf, NULL, internals, NULL);
  NTACC_UNLOCK(&internals->configlock);
  dev->data->rx_queue_state[rx_queue_id] = RTE_ETH_QUEUE_STATE_STOPPED;
  return 0;
}

static int eth_tx_queue_setup(struct rte_eth_dev *dev,
                              uint16_t tx_queue_id,
                              uint16_t nb_tx_desc __rte_unused,
                              unsigned int socket_id __rte_unused,
                              const struct rte_eth_txconf *tx_conf __rte_unused)
{
  struct pmd_internals *internals = dev->data->dev_private;
  dev->data->tx_queues[tx_queue_id] = &internals->txq[tx_queue_id];
  internals->txq[tx_queue_id].enabled = 1;
  return 0;
}

static int _dev_set_mtu(struct rte_eth_dev *dev __rte_unused, uint16_t mtu)
{
  if (mtu < 46 || mtu > HW_MTU)
    return -EINVAL;

  return 0;
}

static int _dev_get_flow_ctrl(struct rte_eth_dev *dev __rte_unused, struct rte_eth_fc_conf *fc_conf __rte_unused)
{
  return 0;
}

static int _dev_set_flow_ctrl(struct rte_eth_dev *dev __rte_unused, struct rte_eth_fc_conf *fc_conf __rte_unused)
{
  return 0;
}

static const char *ActionErrorString(enum rte_flow_action_type type)
{
  switch (type) {
  case RTE_FLOW_ACTION_TYPE_PASSTHRU: return "Action PASSTHRU is not supported";
  case RTE_FLOW_ACTION_TYPE_MARK:     return "Action MARK is not supported";
  case RTE_FLOW_ACTION_TYPE_FLAG:     return "Action FLAG is not supported";
  case RTE_FLOW_ACTION_TYPE_DROP:     return "Action DROP is not supported";
  case RTE_FLOW_ACTION_TYPE_COUNT:    return "Action COUNT is not supported";
  case RTE_FLOW_ACTION_TYPE_PF:       return "Action PF is not supported";
  case RTE_FLOW_ACTION_TYPE_VF:       return "Action VF is not supported";
  default:                            return "Action is UNKNOWN";
  }
}

/******************************************************
 Do only release the keyset if it is not in used anymore.
 This means that is it not referenced in any other flow.
 No lock in this code
 *******************************************************/
static void _cleanUpKeySet(int key, struct pmd_internals *internals, struct rte_flow_error *error)
{
  struct rte_flow *pTmp;
  LIST_FOREACH(pTmp, &internals->flows, next) {
    if (pTmp->key == key) {
      // Key set is still in use
      return;
    }
  }
  // Key set is not in use anymore. delete it.
  PMD_NTACC_LOG(DEBUG, "Returning keyset %u: %d\n", internals->adapterNo, key);
  DeleteKeyset(key, internals, error);
  ReturnKeysetValue(internals, key);
}

/******************************************************
 Do only delete the assign command if it is not in used anymore.
 This means that is it not referenced in any other flow.
 No lock in this code
 *******************************************************/
static void _cleanUpAssignNtplId(uint32_t assignNtplID, struct pmd_internals *internals, struct rte_flow_error *error)
{
  char ntpl_buf[21];
  struct rte_flow *pFlow;
  LIST_FOREACH(pFlow, &internals->flows, next) {
    if (pFlow->assign_ntpl_id == assignNtplID) {
      // NTPL ID still in use
      return;
    }
  }
  // NTPL ID not in use
  PMD_NTACC_LOG(DEBUG, "Deleting assign filter: %u\n", assignNtplID);
  snprintf(ntpl_buf, 20, "delete=%d", assignNtplID);
  NTACC_LOCK(&internals->configlock);
  DoNtpl(ntpl_buf, NULL, internals, error);
  NTACC_UNLOCK(&internals->configlock);
}

/******************************************************
 Delete a flow by deleting the NTPL command assigned
 with the flow. Check if some of the shared components
 like keyset and assign filter is still in use.
 No lock in this code
 *******************************************************/
static void _cleanUpFlow(struct rte_flow *flow, struct pmd_internals *internals, struct rte_flow_error *error)
{
  char ntpl_buf[21];
  PMD_NTACC_LOG(DEBUG, "Remove flow %p\n", flow);
  LIST_REMOVE(flow, next);
  while (!LIST_EMPTY(&flow->ntpl_id)) {
    struct filter_flow *id;
    id = LIST_FIRST(&flow->ntpl_id);
    snprintf(ntpl_buf, 20, "delete=%d", id->ntpl_id);
    NTACC_LOCK(&internals->configlock);
    DoNtpl(ntpl_buf, NULL, internals, NULL);
    NTACC_UNLOCK(&internals->configlock);
    PMD_NTACC_LOG(DEBUG, "Deleting Item filter: %s\n", ntpl_buf);
    LIST_REMOVE(id, next);
    rte_free(id);
  }
  _cleanUpAssignNtplId(flow->assign_ntpl_id, internals, error);
  _cleanUpKeySet(flow->key, internals, error);
  rte_free(flow);
}

/******************************************************
 Check that a forward port is on the saame adapter
 as the rx port. Otherwise it will not be
 possible to make hardware based forward.
 *******************************************************/
static inline int _checkForwardPort(struct pmd_internals *internals, uint8_t *pPort, bool isDPDKPort, uint8_t dpdkPort, struct rte_flow_error *error)
{
  if (isDPDKPort) {
    // This is a DPDK port. Find the Napatech port.
    if (dpdkPort >= RTE_MAX_ETHPORTS) {
      rte_flow_error_set(error, ENOTSUP, RTE_FLOW_ERROR_TYPE_ACTION, NULL, "The forward port is out of range");
      return 1;
    }
    if (_PmdInternals[dpdkPort].pInternals == NULL) {
      rte_flow_error_set(error, ENOTSUP, RTE_FLOW_ERROR_TYPE_ACTION, NULL, "The forward port must be on a Napatech SmartNIC");
      return 2;
    }
    *pPort = _PmdInternals[dpdkPort].pInternals->port;
  }

  // Check that the Napatech port is on the same adapter as the rx port.
  if (*pPort < internals->local_port_offset || *pPort >= (internals->local_port_offset + internals->nbPortsOnAdapter)) {
    rte_flow_error_set(error, ENOTSUP, RTE_FLOW_ERROR_TYPE_ACTION, NULL, "The forward port must be on the same Napatech SmartNIC as the rx port");
    return 3;
  }
  return 0;
}

/******************************************************
 Handle the rte_flow action command
 *******************************************************/
static inline int _handle_actions(const struct rte_flow_action actions[],
                                  const struct rte_flow_action_rss **pRss,
                                  uint8_t *pForwardPort,
                                  uint64_t *pTypeMask,
                                  struct color_s *pColor,
                                  uint8_t *pAction,
                                  uint8_t *pNb_queues,
                                  uint8_t *pList_queues,
                                  struct pmd_internals *internals,
                                  struct rte_flow_error *error)
{
  uint32_t i;

  *pForwardPort = 0;
  for (; actions->type != RTE_FLOW_ACTION_TYPE_END; ++actions) {
    switch (actions->type)
    {
    default:
      rte_flow_error_set(error, ENOTSUP, RTE_FLOW_ERROR_TYPE_ACTION, NULL, ActionErrorString(actions->type));
      return 1;
    case RTE_FLOW_ACTION_TYPE_VOID:
      continue;
    case RTE_FLOW_ACTION_TYPE_FLAG:
      if (pColor->type == ONE_COLOR) {
        rte_flow_error_set(error, ENOTSUP, RTE_FLOW_ERROR_TYPE_ACTION, NULL, "FLAG cannot be defined when MARK has been defined");
        return 1;
      }
      pColor->type = COLOR_MASK;
      break;
    case RTE_FLOW_ACTION_TYPE_MARK:
      if (pColor->type == COLOR_MASK) {
        rte_flow_error_set(error, ENOTSUP, RTE_FLOW_ERROR_TYPE_ACTION, NULL, "MARK cannot be defined when FLAG has been defined");
        return 1;
      }
      pColor->color = ((const struct rte_flow_action_mark *)actions->conf)->id;
      pColor->type = ONE_COLOR;
      break;
    case RTE_FLOW_ACTION_TYPE_RSS:
      // Setup RSS - Receive side scaling
      *pRss = (const struct rte_flow_action_rss *)actions->conf;
      if (*pAction & (ACTION_RSS | ACTION_QUEUE)) {
        rte_flow_error_set(error, ENOTSUP, RTE_FLOW_ERROR_TYPE_ACTION, NULL, "Queue or RSS already defined");
        return 1;
      }
      if (*pAction & (ACTION_DROP | ACTION_FORWARD)) {
        rte_flow_error_set(error, ENOTSUP, RTE_FLOW_ERROR_TYPE_ACTION, NULL, "RSS must not be defined for a drop or forward filter");
        return 1;
      }
      *pAction |= ACTION_RSS;
      if ((*pRss)->queue_num > RTE_ETHDEV_QUEUE_STAT_CNTRS) {
        rte_flow_error_set(error, ENOTSUP, RTE_FLOW_ERROR_TYPE_ACTION, NULL, "Number of RSS queues out of range");
        return 1;
      }
      for (i = 0; i < (*pRss)->queue_num; i++) {
        if ((*pRss)->queue && (*pRss)->queue[i] >= RTE_ETHDEV_QUEUE_STAT_CNTRS) {
          rte_flow_error_set(error, ENOTSUP, RTE_FLOW_ERROR_TYPE_ACTION, NULL, "RSS queue out of range");
          return 1;
        }
        pList_queues[(*pNb_queues)++] = (*pRss)->queue[i];
        *pTypeMask |= RX_FILTER;
      }
      break;
    case RTE_FLOW_ACTION_TYPE_QUEUE:
      // Setup RX queue - only one RX queue is allowed. Otherwise RSS must be used.
      if (*pAction & (ACTION_RSS | ACTION_QUEUE)) {
        rte_flow_error_set(error, ENOTSUP, RTE_FLOW_ERROR_TYPE_ACTION, NULL, "Queue or RSS already defined");
        return 1;
      }
      if (*pAction & (ACTION_DROP | ACTION_FORWARD)) {
        rte_flow_error_set(error, ENOTSUP, RTE_FLOW_ERROR_TYPE_ACTION, NULL, "Queue must not be defined for a drop or forward filter");
        return 1;
      }
      *pAction |= ACTION_QUEUE;
      if (((const struct rte_flow_action_queue *)actions->conf)->index >= RTE_ETHDEV_QUEUE_STAT_CNTRS) {
        rte_flow_error_set(error, ENOTSUP, RTE_FLOW_ERROR_TYPE_ACTION, NULL, "queue out of range");
        return 1;
      }
      pList_queues[(*pNb_queues)++] = ((const struct rte_flow_action_queue *)actions->conf)->index;
      *pTypeMask |= RX_FILTER;
      break;
    case RTE_FLOW_ACTION_TYPE_DROP:
      // The filter must be a drop filter ie. all packets received are discarded
      if (*pAction & (ACTION_RSS | ACTION_QUEUE | ACTION_FORWARD)) {
        rte_flow_error_set(error, ENOTSUP, RTE_FLOW_ERROR_TYPE_ACTION, NULL, "Queue, RSS or forward must not be defined for a drop filter");
        return 1;
      }
      *pAction |= ACTION_DROP;
      *pTypeMask |= DROP_FILTER;
      break;
    case RTE_FLOW_ACTION_TYPE_PHY_PORT:
      // Setup packet forward filter - The forward port must be the physical port number on the adapter
      if (*pAction & (ACTION_RSS | ACTION_QUEUE | ACTION_DROP)) {
        rte_flow_error_set(error, ENOTSUP, RTE_FLOW_ERROR_TYPE_ACTION, NULL, "Queue, RSS or drop must not be defined for a forward filter");
        return 1;
      }
      *pAction |= ACTION_FORWARD;
      *pForwardPort = ((const struct rte_flow_action_phy_port *)actions->conf)->index + internals->local_port_offset;
      if (_checkForwardPort(internals, pForwardPort, false, 0, error)) {
        return 1;
      }
      *pTypeMask |= RETRANSMIT_FILTER;
      break;
    case RTE_FLOW_ACTION_TYPE_PORT_ID:
      // Setup packet forward filter - The forward port must be a DPDK port on the Napatech adapter
      if (*pAction & (ACTION_RSS | ACTION_QUEUE | ACTION_DROP)) {
        rte_flow_error_set(error, ENOTSUP, RTE_FLOW_ERROR_TYPE_ACTION, NULL, "Queue, RSS or drop must not be defined for a forward filter");
        return 1;
      }
      *pAction |= ACTION_FORWARD;
      if (_checkForwardPort(internals, pForwardPort, true, ((const struct rte_flow_action_port_id *)actions->conf)->id, error)) {
        return 1;
      }
      *pTypeMask |= RETRANSMIT_FILTER;
      break;
    }
  }
  return 0;
}

/******************************************************
 Handle the rte_flow item command
 *******************************************************/
static inline int _handle_items(const struct rte_flow_item items[],
                                uint64_t *pTypeMask,
                                bool *pTunnel,
                                struct color_s *pColor,
                                bool *pFilterContinue,
                                uint8_t *pNb_ports,
                                uint8_t *plist_ports,
                                const char **ntpl_str,
                                char *filter_buf1,
                                struct pmd_internals *internals,
                                struct rte_flow_error *error)
{
  uint32_t tunneltype;

  // Set the filter expression
  filter_buf1[0] = 0;
  for (; items->type != RTE_FLOW_ITEM_TYPE_END; ++items) {
    switch (items->type) {
      case RTE_FLOW_ITEM_TYPE_NTPL:
        *ntpl_str = ((const struct rte_flow_item_ntpl*)items->spec)->ntpl_str;
        if (((const struct rte_flow_item_ntpl*)items->spec)->tunnel == RTE_FLOW_NTPL_TUNNEL) {
          *pTunnel = true;
        }
        break;
    case RTE_FLOW_ITEM_TYPE_VOID:
      continue;
    case RTE_FLOW_ITEM_TYPE_PHY_PORT:
      if (*pNb_ports < MAX_NTACC_PORTS) {
        const struct rte_flow_item_phy_port *spec = (const struct rte_flow_item_phy_port *)items->spec;
        if (spec->index > internals->nbPortsOnAdapter) {
          rte_flow_error_set(error, ENOTSUP, RTE_FLOW_ERROR_TYPE_ITEM, NULL, "Illegal port number in port flow. All port numbers must be from the same adapter");
          return 1;
        }
        plist_ports[(*pNb_ports)++] = spec->index + internals->local_port_offset;
      }
      break;
    case RTE_FLOW_ITEM_TYPE_ETH:
      if (SetEthernetFilter(items,
                            *pTunnel,
                            pTypeMask,
                            internals,
                            error) != 0) {
        return 1;
      }
      if (*pTunnel)
        pColor->colorMask |= RTE_PTYPE_INNER_L2_ETHER;
      else
        pColor->colorMask |= RTE_PTYPE_L2_ETHER;
      break;

      case RTE_FLOW_ITEM_TYPE_IPV4:
        if (SetIPV4Filter(&filter_buf1[strlen(filter_buf1)],
                          pFilterContinue,
                          items,
                          *pTunnel,
                          pTypeMask,
                          internals,
                          error) != 0) {
          return 1;
        }
        if (*pTunnel)
          pColor->colorMask |= RTE_PTYPE_INNER_L3_IPV4;
        else
          pColor->colorMask |= RTE_PTYPE_L3_IPV4;
        break;

    case RTE_FLOW_ITEM_TYPE_IPV6:
      if (SetIPV6Filter(&filter_buf1[strlen(filter_buf1)],
                        pFilterContinue,
                        items,
                        *pTunnel,
                        pTypeMask,
                        internals,
                        error) != 0) {
        return 1;
      }
      if (*pTunnel)
        pColor->colorMask |= RTE_PTYPE_INNER_L3_IPV6;
      else
        pColor->colorMask |= RTE_PTYPE_L3_IPV6;
      break;

      case RTE_FLOW_ITEM_TYPE_SCTP:
        if (SetSCTPFilter(&filter_buf1[strlen(filter_buf1)],
                          pFilterContinue,
                          items,
                          *pTunnel,
                          pTypeMask,
                          internals,
                          error) != 0) {
          return 1;
        }
        if (*pTunnel)
          pColor->colorMask |= RTE_PTYPE_INNER_L4_SCTP;
        else
          pColor->colorMask |= RTE_PTYPE_L4_SCTP;
        break;

      case RTE_FLOW_ITEM_TYPE_TCP:
        if (SetTCPFilter(&filter_buf1[strlen(filter_buf1)],
                         pFilterContinue,
                         items,
                         *pTunnel,
                         pTypeMask,
                         internals,
                         error) != 0) {
          return 1;
        }
        if (*pTunnel)
          pColor->colorMask |= RTE_PTYPE_INNER_L4_TCP;
        else
          pColor->colorMask |= RTE_PTYPE_L4_TCP;
        break;

    case RTE_FLOW_ITEM_TYPE_UDP:
      if (SetUDPFilter(&filter_buf1[strlen(filter_buf1)],
                       pFilterContinue,
                       items,
                       *pTunnel,
                       pTypeMask,
                       internals,
                       error) != 0) {
        return 1;
      }
      if (*pTunnel)
        pColor->colorMask |= RTE_PTYPE_INNER_L4_UDP;
      else
        pColor->colorMask |= RTE_PTYPE_L4_UDP;
      break;

      case RTE_FLOW_ITEM_TYPE_ICMP:
        if (SetICMPFilter(&filter_buf1[strlen(filter_buf1)],
                          pFilterContinue,
                          items,
                          *pTunnel,
                          pTypeMask,
                          internals,
                          error) != 0) {
          return 1;
        }
        if (*pTunnel)
          pColor->colorMask |= RTE_PTYPE_INNER_L4_ICMP;
        else
          pColor->colorMask |= RTE_PTYPE_L4_ICMP;
        break;

    case RTE_FLOW_ITEM_TYPE_VLAN:
      if (SetVlanFilter(&filter_buf1[strlen(filter_buf1)],
                        pFilterContinue,
                        items,
                        *pTunnel,
                        pTypeMask,
                        internals,
                        error) != 0) {
        return 1;
      }
      if (*pTunnel)
        pColor->colorMask |= RTE_PTYPE_INNER_L2_ETHER_VLAN;
      else
        pColor->colorMask |= RTE_PTYPE_L2_ETHER_VLAN;
      break;

    case RTE_FLOW_ITEM_TYPE_MPLS:
      if (SetMplsFilter(&filter_buf1[strlen(filter_buf1)],
                        pFilterContinue,
                        items,
                        *pTunnel,
                        pTypeMask,
                        internals,
                        error) != 0) {
        return 1;
      }
      break;

    case RTE_FLOW_ITEM_TYPE_TUNNEL:
      *pTunnel = true;
      break;

    case  RTE_FLOW_ITEM_TYPE_GRE:
      if (SetGreFilter(&filter_buf1[strlen(filter_buf1)],
                       pFilterContinue,
                       items,
                       pTypeMask) != 0) {
        return 1;
      }
      *pTunnel = true;
      pColor->colorMask |= RTE_PTYPE_TUNNEL_GRE;
      break;

    case RTE_FLOW_ITEM_TYPE_GTPU:
      if (SetGtpFilter(&filter_buf1[strlen(filter_buf1)],
                       pFilterContinue,
                       items,
                       pTypeMask,
                       'U') != 0) {
        return 1;
      }
      *pTunnel = true;
      pColor->colorMask |= RTE_PTYPE_TUNNEL_GTPU;
      break;

    case 	RTE_FLOW_ITEM_TYPE_GTPC:
      if (SetGtpFilter(&filter_buf1[strlen(filter_buf1)],
                       pFilterContinue,
                       items,
                       pTypeMask,
                       'C') != 0) {
        return 1;
      }
      *pTunnel = true;
      pColor->colorMask |= RTE_PTYPE_TUNNEL_GTPC;
      break;


    case RTE_FLOW_ITEM_TYPE_VXLAN:
    case RTE_FLOW_ITEM_TYPE_NVGRE:
    case RTE_FLOW_ITEM_TYPE_IPinIP:
      switch (items->type) {
      case RTE_FLOW_ITEM_TYPE_VXLAN:
        tunneltype = VXLAN_TUNNEL_TYPE;
        pColor->colorMask |= RTE_PTYPE_TUNNEL_VXLAN;
        break;
      case RTE_FLOW_ITEM_TYPE_NVGRE:
        tunneltype = NVGRE_TUNNEL_TYPE;
        pColor->colorMask |= RTE_PTYPE_TUNNEL_NVGRE;
        break;
      case RTE_FLOW_ITEM_TYPE_IPinIP:
        tunneltype = IP_IN_IP_TUNNEL_TYPE;
        pColor->colorMask |= RTE_PTYPE_TUNNEL_IP;
        break;
      default:
        rte_flow_error_set(error, ENOTSUP, RTE_FLOW_ERROR_TYPE_ITEM, NULL, "Failed setting up tunnel filter due to unsupported command");
        return 1;
      }

      if (SetTunnelFilter(&filter_buf1[strlen(filter_buf1)],
                        pFilterContinue,
                        tunneltype,
                        pTypeMask) != 0) {
        rte_flow_error_set(error, ENOTSUP, RTE_FLOW_ERROR_TYPE_ITEM, NULL, "Failed setting up tunnel filter");
        return 1;
      }
      *pTunnel = true;
      break;

    default:
      rte_flow_error_set(error, ENOTSUP, RTE_FLOW_ERROR_TYPE_ITEM, NULL, "Item is not supported");
      return 1;
    }
  }
  return 0;
}

static struct rte_flow *_dev_flow_create(struct rte_eth_dev *dev,
                                         const struct rte_flow_attr *attr,
                                         const struct rte_flow_item items[],
                                         const struct rte_flow_action actions[],
                                         struct rte_flow_error *error)
{
  struct pmd_internals *internals = dev->data->dev_private;
  uint32_t ntplID;
  uint8_t nb_queues = 0;
  uint8_t list_queues[RTE_ETHDEV_QUEUE_STAT_CNTRS];
  bool filterContinue = false;
  const struct rte_flow_action_rss *rss = NULL;
  struct color_s color = {0, 0, false};
  uint8_t nb_ports = 0;
  uint8_t list_ports[MAX_NTACC_PORTS];
  uint8_t action = 0;
  uint8_t forwardPort;
  bool tunnel = false;

  uint64_t typeMask = 0;
  bool reuse = false;
  int key;
  int i;

  char *ntpl_buf = NULL;
  char *filter_buf1 = NULL;
  struct rte_flow *flow = NULL;
  const char *ntpl_str = NULL;

  uint32_t priority = attr->priority + 1; // Ensure that we n't use priority 0
  // Init error struct
  rte_flow_error_set(error, 0, RTE_FLOW_ERROR_TYPE_NONE, NULL, "No errors");

  filter_buf1 = rte_malloc(internals->name, NTPL_BSIZE + 1, 0);
  if (!filter_buf1) {
    rte_flow_error_set(error, ENOMEM, RTE_FLOW_ERROR_TYPE_HANDLE, NULL, "Out of memory");
    goto FlowError;
  }

  flow = rte_malloc(internals->name, sizeof(struct rte_flow), 0);
  if (!flow) {
    rte_flow_error_set(error, ENOMEM, RTE_FLOW_ERROR_TYPE_HANDLE, NULL, "Out of memory");
    goto FlowError;
  }
  memset(flow, 0, sizeof(struct rte_flow));

  NTACC_LOCK(&internals->configlock);

  if (_handle_actions(actions,
                      &rss,
                      &forwardPort,
                      &typeMask,
                      &color,
                      &action,
                      &nb_queues,
                      list_queues,
                      internals,
                      error) != 0) {
    NTACC_UNLOCK(&internals->configlock);
    goto FlowError;
  }

  if (_handle_items(items,
                    &typeMask,
                    &tunnel,
                    &color,
                    &filterContinue,
                    &nb_ports,
                    list_ports,
                    &ntpl_str,
                    filter_buf1,
                    internals,
                    error) != 0) {
    NTACC_UNLOCK(&internals->configlock);
    goto FlowError;
  }

  reuse = IsFilterReuse(internals, typeMask, list_queues, nb_queues, &key);

  if (!reuse) {
    ntpl_buf = rte_malloc(internals->name, NTPL_BSIZE + 1, 0);
    if (!ntpl_buf) {
      rte_flow_error_set(error, ENOMEM, RTE_FLOW_ERROR_TYPE_HANDLE, NULL, "Out of memory");
      NTACC_UNLOCK(&internals->configlock);
      goto FlowError;
    }

    if (attr->group) {
      rte_flow_error_set(error, ENOTSUP, RTE_FLOW_ERROR_TYPE_ATTR_GROUP, NULL, "Attribute groups are not supported");
      NTACC_UNLOCK(&internals->configlock);
      goto FlowError;
    }
    if (attr->egress) {
      rte_flow_error_set(error, ENOTSUP, RTE_FLOW_ERROR_TYPE_ATTR_EGRESS, NULL, "Attribute egress is not supported");
      NTACC_UNLOCK(&internals->configlock);
      goto FlowError;
    }
    if (!attr->ingress) {
      rte_flow_error_set(error, ENOTSUP, RTE_FLOW_ERROR_TYPE_ATTR_INGRESS, NULL, "Attribute ingress must be set");
      NTACC_UNLOCK(&internals->configlock);
      goto FlowError;
    }

    if (action & (ACTION_RSS | ACTION_QUEUE)) {
      // This is not a Drop filter or a retransmit filter
      if (nb_queues == 0) {
        rte_flow_error_set(error, ENOTSUP, RTE_FLOW_ERROR_TYPE_ACTION, NULL, "A queue must be defined");
        NTACC_UNLOCK(&internals->configlock);
        goto FlowError;
      }

      // Check the queues
      for (i = 0; i < nb_queues; i++) {
        if (!internals->rxq[list_queues[i]].enabled) {
          rte_flow_error_set(error, ENOTSUP, RTE_FLOW_ERROR_TYPE_ACTION, NULL, "All defined queues must be enabled");
          NTACC_UNLOCK(&internals->configlock);
          goto FlowError;
        }
      }

      switch (color.type)
      {
      case NO_COLOR:
    #ifdef COPY_OFFSET0
        snprintf(ntpl_buf, NTPL_BSIZE, "assign[priority=%u;Descriptor=DYN3,length=26,colorbits=14,Offset0=%s[0];", priority, STRINGIZE_VALUE_OF(COPY_OFFSET0));
    #else
        snprintf(ntpl_buf, NTPL_BSIZE, "assign[priority=%u;Descriptor=DYN3,length=26,colorbits=14;", priority);
    #endif
        break;
      case ONE_COLOR:
    #ifdef COPY_OFFSET0
        snprintf(ntpl_buf, NTPL_BSIZE, "assign[priority=%u;Descriptor=DYN3,length=22,colorbits=32,Offset0=%s[0];", priority, STRINGIZE_VALUE_OF(COPY_OFFSET0));
    #else
        snprintf(ntpl_buf, NTPL_BSIZE, "assign[priority=%u;Descriptor=DYN3,length=22,colorbits=32;", priority);
    #endif
        break;
      case COLOR_MASK:
        if (tunnel) {
          snprintf(ntpl_buf, NTPL_BSIZE, "assign[priority=%u;Descriptor=DYN3,length=24,colorbits=32,Offset0=InnerLayer3Header[0],Offset1=InnerLayer4Header[0];", priority);
        }
        else {
          snprintf(ntpl_buf, NTPL_BSIZE, "assign[priority=%u;Descriptor=DYN3,length=24,colorbits=32,Offset0=Layer3Header[0],Offset1=Layer4Header[0];", priority);
        }
        break;
      }
      // Set the stream IDs
      CreateStreamid(&ntpl_buf[strlen(ntpl_buf)], internals, nb_queues, list_queues);
    }
    else if (action & ACTION_DROP) {
      snprintf(ntpl_buf, NTPL_BSIZE, "assign[streamid=drop;priority=%u;", priority);
      color.type = NO_COLOR;
    }
    else if (action & ACTION_FORWARD) {
      snprintf(ntpl_buf, NTPL_BSIZE, "assign[streamid=drop;priority=%u;DestinationPort=%u", priority, forwardPort);
      color.type = NO_COLOR;
    }
    else {
      rte_flow_error_set(error, ENOTSUP, RTE_FLOW_ERROR_TYPE_ACTION, NULL, "Queue, RSS, drop or forward information must be set");
      NTACC_UNLOCK(&internals->configlock);
      goto FlowError;
    }

    // Create HASH
    if (action == ACTION_RSS) {
      // If RSS is used, then set the Hash mode
      CreateHash(&ntpl_buf[strlen(ntpl_buf)], rss, internals);
    }

    // Set the color
    switch (color.type)
    {
    case ONE_COLOR:
      if (typeMask == 0) {
        // No values are used for any filter. Then we need to add color to the assign
        snprintf(&ntpl_buf[strlen(ntpl_buf)], NTPL_BSIZE - strlen(ntpl_buf) - 1, ";color=%u", color.color);
      }
      break;
    case COLOR_MASK:
      snprintf(&ntpl_buf[strlen(ntpl_buf)], NTPL_BSIZE - strlen(ntpl_buf)- 1, ";colormask=0x%X", color.colorMask);
      break;
    case NO_COLOR:
      // do nothing
      break;
    }

	  if ((dev->data->dev_conf.rxmode.offloads & DEV_RX_OFFLOAD_KEEP_CRC) == 0) {
      // Remove FCS
      snprintf(&ntpl_buf[strlen(ntpl_buf)], NTPL_BSIZE - strlen(ntpl_buf) - 1, ";Slice=EndOfFrame[-4]");
    }

    // Set the tag name
    snprintf(&ntpl_buf[strlen(ntpl_buf)], NTPL_BSIZE - strlen(ntpl_buf) - 1, ";tag=%s]=", internals->tagName);

    // Add the filter created info to the NTPL buffer
    strncpy(&ntpl_buf[strlen(ntpl_buf)], filter_buf1, NTPL_BSIZE - strlen(ntpl_buf) - 1);

    if (ntpl_str) {
      if (filterContinue) {
        snprintf(&ntpl_buf[strlen(ntpl_buf)], NTPL_BSIZE - strlen(ntpl_buf) - 1, " and");
      }
      snprintf(&ntpl_buf[strlen(ntpl_buf)], NTPL_BSIZE - strlen(ntpl_buf) - 1, " %s", ntpl_str);
      filterContinue = true;
    }

    if (filterContinue) {
      snprintf(&ntpl_buf[strlen(ntpl_buf)], NTPL_BSIZE - strlen(ntpl_buf) - 1, " and");
    }

    if (nb_ports == 0) {
    // Set the ports
      snprintf(&ntpl_buf[strlen(ntpl_buf)], NTPL_BSIZE - strlen(ntpl_buf) - 1, " port==%u", internals->port);
      filterContinue = true;
    }
    else {
      int ports;
      snprintf(&ntpl_buf[strlen(ntpl_buf)], NTPL_BSIZE - strlen(ntpl_buf) - 1, " port==");
      for (ports = 0; ports < nb_ports;ports++) {
        snprintf(&ntpl_buf[strlen(ntpl_buf)], NTPL_BSIZE - strlen(ntpl_buf) - 1, "%u", list_ports[ports]);
        if (ports < (nb_ports - 1)) {
          snprintf(&ntpl_buf[strlen(ntpl_buf)], NTPL_BSIZE - strlen(ntpl_buf) - 1, ",");
        }
      }
      filterContinue = true;
    }
  }

  if (CreateOptimizedFilter(ntpl_buf, internals, flow, &filterContinue, typeMask, list_queues, nb_queues, key, &color, error) != 0) {
    NTACC_UNLOCK(&internals->configlock);
    goto FlowError;
  }

  if (!reuse) {
    if (DoNtpl(ntpl_buf, &ntplID, internals, NULL) != 0) {
      goto FlowError;
    }
    NTACC_LOCK(&internals->lock);
    flow->assign_ntpl_id = ntplID;
    NTACC_UNLOCK(&internals->lock);
  }
  NTACC_UNLOCK(&internals->configlock);

  if (ntpl_buf) {
    rte_free(ntpl_buf);
  }
  if (filter_buf1) {
    rte_free(filter_buf1);
  }

  NTACC_LOCK(&internals->lock);
  LIST_INSERT_HEAD(&internals->flows, flow, next);
  NTACC_UNLOCK(&internals->lock);
  return flow;

FlowError:
    if (flow) {
      rte_free(flow);
    }
    if (ntpl_buf) {
      rte_free(ntpl_buf);
    }
    if (filter_buf1) {
      rte_free(filter_buf1);
    }
    return NULL;
}

static int _dev_flow_destroy(struct rte_eth_dev *dev,
                             struct rte_flow *flow,
                             struct rte_flow_error *error)
{
  struct pmd_internals *internals = dev->data->dev_private;
  NTACC_LOCK(&internals->lock);
  _cleanUpFlow(flow, internals, error);
  NTACC_UNLOCK(&internals->lock);
  return 0;
}

static int _dev_flow_flush(struct rte_eth_dev *dev,
                           struct rte_flow_error *error)
{
  struct pmd_internals *internals = dev->data->dev_private;

  NTACC_LOCK(&internals->lock);
  while (!LIST_EMPTY(&internals->flows)) {
    struct rte_flow *flow;
    flow = LIST_FIRST(&internals->flows);
    _cleanUpFlow(flow, internals, error);
  }
  NTACC_UNLOCK(&internals->lock);
  return 0;
}

static int _hash_filter_ctrl(struct rte_eth_dev *dev,
                             enum rte_filter_op filter_op,
                             void *arg)
{
  struct pmd_internals *internals = dev->data->dev_private;
  struct rte_eth_hash_filter_info *info = (struct rte_eth_hash_filter_info *)arg;
  int ret = 0;

  switch (filter_op) {
  case RTE_ETH_FILTER_NOP:
    break;
  case RTE_ETH_FILTER_SET:
    if (info->info_type == RTE_ETH_HASH_FILTER_SYM_HASH_ENA_PER_PORT) {
      if (info->info.enable) {
        if (internals->symHashMode != SYM_HASH_ENA_PER_PORT) {
          internals->symHashMode = SYM_HASH_ENA_PER_PORT;
        }
      }
      else {
        if (internals->symHashMode != SYM_HASH_DIS_PER_PORT) {
          internals->symHashMode = SYM_HASH_DIS_PER_PORT;
        }
      }
    } else if (info->info_type == RTE_ETH_HASH_FILTER_GLOBAL_CONFIG) {
      internals->hash_func = info->info.global_conf.hash_func;
    } else {
      PMD_NTACC_LOG(WARNING, ">>> Warning: Filter Hash - info_type (%d) not supported", info->info_type);
      ret = -ENOTSUP;
    }
    break;
  default:
    PMD_NTACC_LOG(WARNING, ">>> Warning:  Filter Hash - Filter operation (%d) not supported", filter_op);
    ret = -ENOTSUP;
    break;
  }
  return ret;
}

static unsigned int _checkHostbuffers(struct rte_eth_dev *dev, uint8_t queue)
{
  int status;
  struct pmd_internals *internals = dev->data->dev_private;
  struct ntacc_rx_queue *rx_q;
  NtNetRx_t rxInfo;
  NtNetBuf_t pSeg;
  rx_q = &internals->rxq[queue];

  PMD_NTACC_LOG(DEBUG, "Get dummy segment: Queue %u streamID %u\n", queue, rx_q->stream_id);
  status = (*_NT_NetRxGet)(rx_q->pNetRx, &pSeg, 1000);
  if (status == NT_SUCCESS) {
    PMD_NTACC_LOG(DEBUG, "Discard dummy segment: Queue %u streamID %u\n", queue, rx_q->stream_id);
    // We got a segment of data. Discard it and release the segment again
    (*_NT_NetRxRelease)(rx_q->pNetRx, pSeg);
  }

  rxInfo.cmd = NT_NETRX_READ_CMD_GET_HB_INFO;
  status = (*_NT_NetRxRead)(rx_q->pNetRx, &rxInfo);
  if (status != NT_SUCCESS) {
    PMD_NTACC_LOG(DEBUG, "Failed to run RxRead\n");
  }
  PMD_NTACC_LOG(DEBUG, "Host buffers assigned %u: %u, %u\n", queue, rxInfo.u.hbInfo.numAddedHostBuffers, rxInfo.u.hbInfo.numAssignedHostBuffers);

  return rxInfo.u.hbInfo.numAssignedHostBuffers;
}

static int _dev_flow_isolate(struct rte_eth_dev *dev,
                             int set,
                             struct rte_flow_error *error)
{
  uint32_t ntplID;
  struct pmd_internals *internals = dev->data->dev_private;
  int i;
  int ret = 0;
  int counter;
  bool found;
  unsigned int assignedHostbuffers[RTE_ETHDEV_QUEUE_STAT_CNTRS];

  if (set == 1 && internals->defaultFlow) {
    char ntpl_buf[21];

    // Check that the hostbuffers are assigned and ready
    counter = 0;
    found = false;
    while (counter < 10 && found == false) {
      for (i = 0; i < internals->defaultFlow->nb_queues; i++) {
        assignedHostbuffers[i] = _checkHostbuffers(dev, i);
        if (assignedHostbuffers[i] != 0) {
          found = true;
        }
        counter++;
      }
    }

    // Delete the filter
    NTACC_LOCK(&internals->lock);
    while (!LIST_EMPTY(&internals->defaultFlow->ntpl_id)) {
      struct filter_flow *id;
      id = LIST_FIRST(&internals->defaultFlow->ntpl_id);
      snprintf(ntpl_buf, 20, "delete=%d", id->ntpl_id);
      NTACC_LOCK(&internals->configlock);
      DoNtpl(ntpl_buf, NULL, internals, error);
      NTACC_UNLOCK(&internals->configlock);
      PMD_NTACC_LOG(DEBUG, "Deleting Item filter 0: %s\n", ntpl_buf);
      LIST_REMOVE(id, next);
      rte_free(id);
    }
    NTACC_UNLOCK(&internals->lock);

#ifdef NTACC_TOEPLITZ_SUPPORT
    delete_stream_table(internals);
#endif

    // Check that the hostbuffers are deleted/changed
    counter = 0;
    found = false;
    while (counter < 10 && found == false) {
      for (i = 0; i < internals->defaultFlow->nb_queues; i++) {
        if (_checkHostbuffers(dev, i) != assignedHostbuffers[i]) {
          found = true;
        }
        counter++;
      }
    }

    NTACC_LOCK(&internals->lock);
    rte_free(internals->defaultFlow);
    internals->defaultFlow = NULL;
    NTACC_UNLOCK(&internals->lock);
  }
  else if (set == 0 && !internals->defaultFlow) {
    struct ntacc_rx_queue *rx_q = internals->rxq;
    uint queue;
    uint8_t nb_queues = 0;
    char *ntpl_buf = NULL;
    uint8_t list_queues[RTE_ETHDEV_QUEUE_STAT_CNTRS];

    // Build default flow
    for (queue = 0; queue < RTE_ETHDEV_QUEUE_STAT_CNTRS; queue++) {
      if (rx_q[queue].enabled) {
        list_queues[nb_queues++] = queue;
      }
    }

    ntpl_buf = rte_malloc(internals->name, NTPL_BSIZE + 1, 0);
    if (!ntpl_buf) {
      _log_out_of_memory_errors(__func__);
      goto IsolateError;
    }

    if (nb_queues > 0 && rx_q[0].enabled) {
      struct rte_flow *defFlow = rte_malloc(internals->name, sizeof(struct rte_flow), 0);
      if (!defFlow) {
        _log_out_of_memory_errors(__func__);
        goto IsolateError;
      }
      memset(defFlow, 0, sizeof(struct rte_flow));

      // Set the priority
#ifdef COPY_OFFSET0
      snprintf(ntpl_buf, NTPL_BSIZE, "assign[priority=62;Descriptor=DYN3,length=26,colorbits=14,Offset0=%s[0];", STRINGIZE_VALUE_OF(COPY_OFFSET0));
#else
      snprintf(ntpl_buf, NTPL_BSIZE, "assign[priority=62;Descriptor=DYN3,length=26,colorbits=14;");
#endif

	  if ((dev->data->dev_conf.rxmode.offloads & DEV_RX_OFFLOAD_KEEP_CRC) == 0) {
      // Remove FCS
      snprintf(&ntpl_buf[strlen(ntpl_buf)], NTPL_BSIZE - strlen(ntpl_buf) - 1, "Slice=EndOfFrame[-4];");
    }

    if (internals->hash_func != RTE_ETH_HASH_FUNCTION_TOEPLITZ) {
      if (internals->rss_conf.rss_hf != 0) {
        struct rte_flow_action_rss rss;
        memset(&rss, 0, sizeof(struct rte_flow_action_rss));
        // Set the stream IDs
        CreateStreamid(&ntpl_buf[strlen(ntpl_buf)], internals, nb_queues, list_queues);
        // If RSS is used, then set the Hash mode
        rss.types = internals->rss_conf.rss_hf;
        rss.level = 0;
        rss.func = RTE_ETH_HASH_FUNCTION_SIMPLE_XOR;
        CreateHash(&ntpl_buf[strlen(ntpl_buf)], &rss, internals);
      }
      else {
        // Set the stream IDs
        CreateStreamid(&ntpl_buf[strlen(ntpl_buf)], internals, 1, list_queues);
        nb_queues = 1;
      }
    }
#ifdef NTACC_TOEPLITZ_SUPPORT    
    else {
      if ((ret = create_stream_table(internals)) < 0)
        goto IsolateError;
      snprintf(&ntpl_buf[strlen(ntpl_buf)], NTPL_BSIZE - strlen(ntpl_buf) - 1,
        "streamid=table(%u)", internals->stream_table_id);
    }
#endif

      // Set the port number
      snprintf(&ntpl_buf[strlen(ntpl_buf)], NTPL_BSIZE - strlen(ntpl_buf) - 1,
               ";tag=%s]=port==%u", internals->tagName, internals->port);

      NTACC_LOCK(&internals->configlock);
      if (DoNtpl(ntpl_buf, &ntplID, internals, error) != 0) {
        PMD_NTACC_LOG(ERR, "Failed to create default filter in flow_isolate\n");
        NTACC_UNLOCK(&internals->configlock);
        goto IsolateError;
      }
      NTACC_UNLOCK(&internals->configlock);

      // Store the used queues for the default flow
      for (i = 0; i < nb_queues && i < RTE_ETHDEV_QUEUE_STAT_CNTRS; i++) {
        defFlow->list_queues[i] = list_queues[i];
        defFlow->nb_queues++;
      }

      NTACC_LOCK(&internals->lock);
      defFlow->priority = 62;
      pushNtplID(defFlow, ntplID);
      internals->defaultFlow = defFlow;
      NTACC_UNLOCK(&internals->lock);
    }

    IsolateError:

    if (ntpl_buf) {
      rte_free(ntpl_buf);
      ntpl_buf = NULL;
    }
  }
  return 0;
}

static int _dev_flow_validate(struct rte_eth_dev *dev __rte_unused, 
                         		  const struct rte_flow_attr *attr __rte_unused,
                        		  const struct rte_flow_item items[] __rte_unused,
                        		  const struct rte_flow_action actions[] __rte_unused,
                        		  struct rte_flow_error *error __rte_unused)
{
  // As many of the examples uses this function
  // it is added as a dummy function. No validation is done
  return 0;
}

static const struct rte_flow_ops _dev_flow_ops = {
  .validate = _dev_flow_validate,
  .create = _dev_flow_create,
  .destroy = _dev_flow_destroy,
  .flush = _dev_flow_flush,
  .query = NULL,
  .isolate = _dev_flow_isolate,
};

static int _dev_filter_ctrl(struct rte_eth_dev *dev __rte_unused,
                            enum rte_filter_type filter_type,
                            enum rte_filter_op filter_op,
                            void *arg)
{
  int ret = EINVAL;

  switch (filter_type) {
  case RTE_ETH_FILTER_HASH:
    ret = _hash_filter_ctrl(dev, filter_op, arg);
    return ret;
  case RTE_ETH_FILTER_GENERIC:
    switch (filter_op) {
    case RTE_ETH_FILTER_NOP:
      return 0;
    default:
      *(const void **)arg = &_dev_flow_ops;
      return 0;
    }
  default:
    PMD_NTACC_LOG(ERR, "NTACC: %s: filter type (%d) not supported\n", __func__, filter_type);
    break;
  }

  return -ret;
}

static int eth_fw_version_get(struct rte_eth_dev *dev, char *fw_version, size_t fw_size)
{
  char buf[51];
  struct pmd_internals *internals = dev->data->dev_private;
  int length1;

  length1 = snprintf(buf, 51, "%d.%d.%d - %03d-%04d-%02d-%02d-%02d", internals->version.major,
                                                                     internals->version.minor,
                                                                     internals->version.patch,
                                                                     internals->fpgaid.s.item,
                                                                     internals->fpgaid.s.product,
                                                                     internals->fpgaid.s.ver,
                                                                     internals->fpgaid.s.rev,
                                                                     internals->fpgaid.s.build);
  snprintf(fw_version, fw_size, "%s", buf);

  if ((size_t)length1 < fw_size) {
    // We have space for the version string
    return 0;
  }
  else {
    // We do not have space for the version string
    // return the needed space
    return length1 + 1;
  }
}

static int eth_rss_hash_update(struct rte_eth_dev *dev,
                               struct rte_eth_rss_conf *rss_conf)
{
  int ret = 0;
  struct pmd_internals *internals = dev->data->dev_private;

  if (rss_conf->rss_hf == 0) {
    // Flush all hash settings
    NTACC_LOCK(&internals->lock);
    FlushHash(internals);
    NTACC_UNLOCK(&internals->lock);
  }
  else {
    struct rte_flow dummyFlow;
    memset(&dummyFlow, 0, sizeof(struct rte_flow));

    // Flush all other hash settings first
    NTACC_LOCK(&internals->lock);
    FlushHash(internals);
    NTACC_UNLOCK(&internals->lock);
    if (CreateHashModeHash(rss_conf, internals, &dummyFlow, 61) != 0) {
      PMD_NTACC_LOG(ERR, "Failed to create hash function eth_rss_hash_update\n");
      ret = 1;
      goto UpdateError;
    }
  }
UpdateError:
  return ret;
}

static const uint32_t *_dev_supported_ptypes_get(struct rte_eth_dev *dev __rte_unused)
{
  static const uint32_t ptypes[] = {
    RTE_PTYPE_INNER_L2_ETHER,
    RTE_PTYPE_L2_ETHER,
    RTE_PTYPE_INNER_L3_IPV4,
    RTE_PTYPE_L3_IPV4,
    RTE_PTYPE_INNER_L3_IPV6,
    RTE_PTYPE_L3_IPV6,
    RTE_PTYPE_INNER_L4_SCTP,
    RTE_PTYPE_L4_SCTP,
    RTE_PTYPE_INNER_L4_TCP,
    RTE_PTYPE_L4_TCP,
    RTE_PTYPE_INNER_L4_UDP,
    RTE_PTYPE_L4_UDP,
    RTE_PTYPE_INNER_L4_ICMP,
    RTE_PTYPE_L4_ICMP,
    RTE_PTYPE_INNER_L2_ETHER_VLAN,
    RTE_PTYPE_L2_ETHER_VLAN,
    RTE_PTYPE_TUNNEL_GRE,
    RTE_PTYPE_TUNNEL_GTPU,
    RTE_PTYPE_TUNNEL_GTPC,
    RTE_PTYPE_TUNNEL_VXLAN,
    RTE_PTYPE_TUNNEL_NVGRE,
    RTE_PTYPE_TUNNEL_IP,
    RTE_PTYPE_UNKNOWN
  };
  return ptypes;
}

#ifdef NTACC_TOEPLITZ_SUPPORT
static int eth_reta_update(struct rte_eth_dev *dev,
			               struct rte_eth_rss_reta_entry64 *reta_conf,
			               uint16_t reta_size)
{
  struct pmd_internals *internals = dev->data->dev_private;
  NtConfigStream_t hCfgStream = NULL;
  NtConfig_t *config = NULL;
  struct NtStreamTableEdit *edit;
  struct ntacc_rx_queue *rx_q = internals->rxq;
  uint16_t sz, k = 0;
  int status;
  int ret = 0;

   if((status = (*_NT_ConfigOpen)(&hCfgStream, "dpdk config")) != NT_SUCCESS) {
    ret = -ENODEV;
    goto out;
  }

   config = rte_malloc(internals->name, sizeof(NtConfig_t), 0);
  if (!config) {
    ret = -ENOMEM;
    goto out;
  }

  config->parm = NT_CONFIG_PARM_STREAM_TABLE;
  config->u.streamTable.cmd = NT_STREAM_TABLE_EDIT;
  edit = &config->u.streamTable.u.edit;
  edit->tableSize = internals->stream_table_size;
  edit->id = internals->stream_table_id;

   sz = (reta_size + RTE_RETA_GROUP_SIZE - 1)/reta_size;
  for (uint16_t i = 0; i < sz; i++) {
    edit->editMask[i] = reta_conf[i].mask;
    for (uint16_t j = 0; j < RTE_RETA_GROUP_SIZE && k < reta_size; j++)
      edit->table[k++] = rx_q[reta_conf[i].reta[j]].stream_id;
  }

   if ((status = (*_NT_ConfigWrite)(hCfgStream, config)) != NT_SUCCESS) {
    ret = -EINVAL;
  }

 out:
  if (hCfgStream)
    (*_NT_ConfigClose)(hCfgStream);
  if (config)
    rte_free(config);

   return ret;
}

 static int eth_reta_query(struct rte_eth_dev *dev,
			              struct rte_eth_rss_reta_entry64 *reta_conf,
			              uint16_t reta_size)
{
  struct pmd_internals *internals = dev->data->dev_private;
  NtConfigStream_t hCfgStream = NULL;
  NtConfig_t *config = NULL;
  struct NtStreamTable *table;
  uint16_t idx, subidx;
  int ret = 0;
  int status;

   if (reta_size != internals->stream_table_size) {
    return -EINVAL;
  }

   if((status = (*_NT_ConfigOpen)(&hCfgStream, "dpdk config")) != NT_SUCCESS) {
    ret = -ENODEV;
    goto out;
  }

   config = rte_malloc(internals->name, sizeof(NtConfig_t), 0);
  if (!config) {
    ret = -ENOMEM;
    goto out;
  }

   config->parm = NT_CONFIG_PARM_STREAM_TABLE;
  config->u.streamTable.u.table.id = internals->stream_table_id;

   if ((status = (*_NT_ConfigRead)(hCfgStream, config)) != NT_SUCCESS) {
    ret = -EINVAL;
    goto out;
  }

   table = &config->u.streamTable.u.table;

   for (uint16_t i = 0; i < table->tableSize; i++) {
    idx = i / RTE_RETA_GROUP_SIZE;
    subidx = i % RTE_RETA_GROUP_SIZE;
    if (reta_conf[idx].mask & (1 << subidx)) {
      reta_conf[idx].reta[subidx] = table->table[i] - internals->streamIDOffset;
    }
  }

 out:
  if (hCfgStream)
    (*_NT_ConfigClose)(hCfgStream);
  if (config)
    rte_free(config);

   return ret;
}
#endif

static struct eth_dev_ops ops = {
    .dev_start = eth_dev_start,
    .dev_stop = eth_dev_stop,
    .dev_close = eth_dev_close,
    .mtu_set = _dev_set_mtu,
    .dev_configure = eth_dev_configure,
    .dev_infos_get = eth_dev_info,
    .rx_queue_setup = eth_rx_queue_setup,
    .tx_queue_setup = eth_tx_queue_setup,
    .rx_queue_release = eth_queue_release,
    .tx_queue_release = eth_queue_release,
    .rx_queue_start = eth_rx_queue_start,
    .rx_queue_stop = eth_rx_queue_stop,
    .link_update = eth_link_update,
    .stats_get = eth_stats_get,
    .stats_reset = eth_stats_reset,
    .flow_ctrl_get = _dev_get_flow_ctrl,
    .flow_ctrl_set = _dev_set_flow_ctrl,
    .filter_ctrl = _dev_filter_ctrl,
    .fw_version_get = eth_fw_version_get,
    .rss_hash_update = eth_rss_hash_update,
#ifdef NTACC_TOEPLITZ_SUPPORT
    .reta_update = eth_reta_update,
    .reta_query = eth_reta_query,
#endif
    .dev_supported_ptypes_get = _dev_supported_ptypes_get
};

enum property_type_s {
  KEY_MATCH,
  ZERO_COPY_TX,
  RX_SEGMENT_SIZE,
  TX_SEGMENT_SIZE,
	NT_4GENERATION,
};

static int _readProperty(uint8_t adapterNo, enum property_type_s type, int *pValue)
{
  NtInfo_t *pInfo = NULL;
  NtInfoStream_t hInfo = NULL;
  int status;

  pInfo = (NtInfo_t *)rte_malloc("ntacc", sizeof(NtInfo_t), 0);
  if (!pInfo) {
    return _log_out_of_memory_errors(__func__);
  }

  /* Open the information stream */
  if ((status = (*_NT_InfoOpen)(&hInfo, "DPDKReadProperty")) != NT_SUCCESS) {
    rte_free(pInfo);
    return _log_nt_errors(status, "NT_InfoOpen failed", __func__, __LINE__);
  }

  pInfo->cmd = NT_INFO_CMD_READ_PROPERTY;
  switch (type)
  {
  case KEY_MATCH:
    snprintf(pInfo->u.property.path, sizeof(pInfo->u.property.path), "Adapter%d.filter.keymatch", adapterNo);
    break;
  case ZERO_COPY_TX:
    snprintf(pInfo->u.property.path, sizeof(pInfo->u.property.path), "Adapter%d.Tx.ZeroCopyTransmit", adapterNo);
    break;
  case RX_SEGMENT_SIZE:
    snprintf(pInfo->u.property.path, sizeof(pInfo->u.property.path), "ini.Adapter%d.HostBufferSegmentSizeRx", adapterNo);
    break;
  case TX_SEGMENT_SIZE:
    snprintf(pInfo->u.property.path, sizeof(pInfo->u.property.path), "ini.Adapter%d.HostBufferSegmentSizeTx", adapterNo);
    break;
	case NT_4GENERATION:
		snprintf(pInfo->u.property.path, sizeof(pInfo->u.property.path), "Adapter%d.FpgaGeneration", adapterNo);
		break;
  default:
    rte_free(pInfo);
    return 0;
  }
  if ((status = (*_NT_InfoRead)(hInfo, pInfo)) != NT_SUCCESS) {
    rte_free(pInfo);
    return _log_nt_errors(status, "NT_InfoRead failed", __func__, __LINE__);
  }
  *pValue = pInfo->u.property.data.u.i;
  PMD_NTACC_LOG(INFO, "Property: %s = %d\n", pInfo->u.property.path, *pValue);
  (void)(*_NT_InfoClose)(hInfo);
  rte_free(pInfo);
  return 0;
}

static int rte_pmd_init_internals(struct rte_pci_device *dev,
                                  const uint32_t mask,
                                  const char     *ntpl_file)
{
  int iRet = 0;
  NtInfoStream_t hInfo = NULL;
  struct pmd_internals *internals = NULL;
  struct rte_eth_dev *eth_dev = NULL;
  uint i, status;
  NtInfo_t *pInfo = NULL;
  struct rte_eth_link pmd_link;
  char name[NTACC_NAME_LEN];
  uint8_t nbPortsOnAdapter = 0;
  uint8_t nbPortsInSystem = 0;
  uint8_t nbAdapters = 0;
  uint8_t adapterNo = 0;
  uint8_t offset = 0;
  uint8_t localPort = 0;
  struct version_s version;
  int value;

  pInfo = (NtInfo_t *)rte_malloc(internals->name, sizeof(NtInfo_t), 0);
  if (!pInfo) {
    iRet = _log_out_of_memory_errors(__func__);
    goto error;
  }

  /* Open the information stream */
  if ((status = (*_NT_InfoOpen)(&hInfo, "DPDK Info stream")) != NT_SUCCESS) {
    _log_nt_errors(status, "NT_InfoOpen failed", __func__, __LINE__);
    iRet = status;
    goto error;
  }

  /* Find driver version */
  pInfo->cmd = NT_INFO_CMD_READ_SYSTEM;
  if ((status = (*_NT_InfoRead)(hInfo, pInfo)) != 0) {
    _log_nt_errors(status, "NT_InfoRead failed", __func__, __LINE__);
    iRet = status;
    goto error;
  }

  nbAdapters = pInfo->u.system.data.numAdapters;
  nbPortsInSystem = pInfo->u.system.data.numPorts;
  version.major = pInfo->u.system.data.version.major;
  version.minor = pInfo->u.system.data.version.minor;
  version.patch = pInfo->u.system.data.version.patch;

  // Check that the driver is supported
  if (((supportedDriver.major * 100) + supportedDriver.minor)  >
      ((version.major * 100) + version.minor)) {
    PMD_NTACC_LOG(ERR, "ERROR: NT Driver version %d.%d.%d is not supported. The version must be %d.%d.%d or newer.\n",
            version.major, version.minor, version.patch,
            supportedDriver.major, supportedDriver.minor, supportedDriver.patch);
    iRet = NT_ERROR_NTPL_FILTER_UNSUPP_FPGA;
    goto error;
  }

  for (i = 0; i < nbAdapters; i++) {
    // Find adapter matching bus ID
    pInfo->cmd = NT_INFO_CMD_READ_ADAPTER_V6;
    pInfo->u.adapter_v6.adapterNo = i;
    if ((status = (*_NT_InfoRead)(hInfo, pInfo)) != 0) {
      _log_nt_errors(status, "NT_InfoRead failed", __func__, __LINE__);
      iRet = status;
      goto error;
    }

    PMD_NTACC_LOG(INFO, "Checking: "PCI_PRI_FMT"\n", dev->addr.domain, dev->addr.bus, dev->addr.devid, dev->addr.function);
    if (dev->addr.bus == pInfo->u.adapter_v6.data.busid.s.bus &&
        dev->addr.devid == pInfo->u.adapter_v6.data.busid.s.device &&
        dev->addr.domain == pInfo->u.adapter_v6.data.busid.s.domain &&
        dev->addr.function == pInfo->u.adapter_v6.data.busid.s.function) {
      nbPortsOnAdapter = pInfo->u.adapter_v6.data.numPorts;
      offset = pInfo->u.adapter_v6.data.portOffset;
      adapterNo = i;
      break;
    }
  }

  if (i == nbAdapters) {
    // No adapters found
    PMD_NTACC_LOG(INFO, "Adapter not found\n");
    return 1;
  }
  PMD_NTACC_LOG(INFO, "Found: "PCI_PRI_FMT": Ports %u, Offset %u, Adapter %u\n", dev->addr.domain, dev->addr.bus, dev->addr.devid, dev->addr.function, nbPortsOnAdapter, offset, adapterNo);

  for (localPort = 0; localPort < nbPortsOnAdapter; localPort++) {
    pInfo->cmd = NT_INFO_CMD_READ_PORT_V7;
    pInfo->u.port_v7.portNo = (uint8_t)localPort + offset;
    if ((status = (*_NT_InfoRead)(hInfo, pInfo)) != 0) {
      _log_nt_errors(status, "NT_InfoRead failed", __func__, __LINE__);
      iRet = status;
      goto error;
    }

    if (!((1<<localPort)&mask)) {
      continue;
    }

#ifdef USE_EXTERNAL_BUFFER
    snprintf(name, NTACC_NAME_LEN, PCI_PRI_FMT " X Port %u", dev->addr.domain, dev->addr.bus, dev->addr.devid, dev->addr.function, localPort);
#else
    snprintf(name, NTACC_NAME_LEN, PCI_PRI_FMT " Port %u", dev->addr.domain, dev->addr.bus, dev->addr.devid, dev->addr.function, localPort);
#endif
    PMD_NTACC_LOG(INFO, "Port: %u - %s\n", offset + localPort, name);

		// Check if adapter is supported
		if ((status = _readProperty(pInfo->u.port_v7.data.adapterNo, NT_4GENERATION, &value)) != 0) {
			iRet = status;
			goto error;
		}
		if (value != 4) {
			PMD_NTACC_LOG(ERR, "ERROR: Adapter is not support. It must be a Napatech 4Generation adapterd\n");
			iRet = NT_ERROR_ADAPTER_NOT_SUPPORTED;
			goto error;
		}

    if (RTE_ETHDEV_QUEUE_STAT_CNTRS > (256 / nbPortsInSystem)) {
      PMD_NTACC_LOG(ERR, ">>> Error: This adapter can only support %u queues\n", STREAMIDS_PER_PORT);
      PMD_NTACC_LOG(ERR, "           Set RTE_ETHDEV_QUEUE_STAT_CNTRS to %u or less\n", STREAMIDS_PER_PORT);
      iRet = NT_ERROR_STREAMID_OUT_OF_RANGE;
      goto error;
    }

    /* reserve an ethdev entry */
    eth_dev = rte_eth_dev_allocate(name);
    if (eth_dev == NULL) {
      PMD_NTACC_LOG(ERR, "ERROR: Failed to allocate ethernet device\n");
      iRet = -ENOMEM;
      goto error;
    }

    internals = rte_zmalloc_socket(name, sizeof(struct pmd_internals), RTE_CACHE_LINE_SIZE, dev->device.numa_node);
    if (internals == NULL) {
      iRet = _log_out_of_memory_errors(__func__);
      goto error;
    }

    if (strlen(ntpl_file) > 0) {
      internals->ntpl_file  = rte_zmalloc(name, strlen(ntpl_file) + 1, 0);
      if (internals->ntpl_file == NULL) {
        iRet = _log_out_of_memory_errors(__func__);
        goto error;
      }
      strcpy(internals->ntpl_file, ntpl_file);
    }
    deviceCount++;

    internals->version.major = version.major;
    internals->version.minor = version.minor;
    internals->version.patch = version.patch;
    internals->nbPortsOnAdapter = nbPortsOnAdapter;
    internals->nbPortsInSystem = nbPortsInSystem;
    strcpy(internals->name, name);
    strcpy(internals->driverName, "net_ntacc");

    snprintf(internals->tagName, 9, "port%d", localPort + offset);
    PMD_NTACC_LOG(INFO, "Tagname: %s - %u\n", internals->tagName, localPort + offset);

    internals->adapterNo = pInfo->u.port_v7.data.adapterNo;
    internals->port = offset + localPort;
    internals->local_port = localPort;
    internals->local_port_offset = offset;
    internals->symHashMode = SYM_HASH_DIS_PER_PORT;
    internals->fpgaid.value = pInfo->u.port_v7.data.adapterInfo.fpgaid.value;
    
    // Check timestamp format
    if (pInfo->u.port_v7.data.adapterInfo.timestampType == NT_TIMESTAMP_TYPE_NATIVE_UNIX) {
      internals->tsMultiplier = 10;
    }
    else if (pInfo->u.port_v7.data.adapterInfo.timestampType == NT_TIMESTAMP_TYPE_UNIX_NANOTIME) {
      internals->tsMultiplier = 1;
    }
    else {
      internals->tsMultiplier = 0;
    }

    for (i=0; i < RTE_ETHDEV_QUEUE_STAT_CNTRS; i++) {
      internals->rxq[i].stream_id = STREAMIDS_PER_PORT * internals->port + i;
      internals->rxq[i].pSeg = NULL;
      internals->rxq[i].enabled = 0;
    }

    for (i = 0; i < RTE_ETHDEV_QUEUE_STAT_CNTRS; i++) {
      internals->txq[i].port = internals->port;
      internals->txq[i].local_port = localPort;
      internals->txq[i].enabled = 0;
      internals->txq[i].minTxPktSize = pInfo->u.port_v7.data.capabilities.minTxPktSize;
      internals->txq[i].maxTxPktSize = pInfo->u.port_v7.data.capabilities.maxTxPktSize;
    }

    switch (pInfo->u.port_v7.data.speed) {
    case NT_LINK_SPEED_UNKNOWN:
      pmd_link.link_speed = ETH_SPEED_NUM_1G;
      break;
    case NT_LINK_SPEED_10M:
      pmd_link.link_speed = ETH_SPEED_NUM_10M;
      break;
    case NT_LINK_SPEED_100M:
      pmd_link.link_speed = ETH_SPEED_NUM_100M;
      break;
    case NT_LINK_SPEED_1G:
      pmd_link.link_speed = ETH_SPEED_NUM_1G;
      break;
    case NT_LINK_SPEED_10G:
      pmd_link.link_speed = ETH_SPEED_NUM_10G;
      break;
    case NT_LINK_SPEED_25G:
      pmd_link.link_speed = ETH_SPEED_NUM_25G;
      break;
    case NT_LINK_SPEED_40G:
      pmd_link.link_speed = ETH_SPEED_NUM_40G;
      break;
    case NT_LINK_SPEED_50G:
      pmd_link.link_speed = ETH_SPEED_NUM_50G;
      break;
    case NT_LINK_SPEED_100G:
      pmd_link.link_speed = ETH_SPEED_NUM_100G;
      break;
    }

    memcpy(&eth_addr[internals->port].addr_bytes, &pInfo->u.port_v7.data.macAddress, sizeof(eth_addr[internals->port].addr_bytes));

    pmd_link.link_duplex = ETH_LINK_FULL_DUPLEX;
    pmd_link.link_status = 0;

    internals->if_index = internals->port;

    if (eth_dev->data->port_id < RTE_MAX_ETHPORTS) {
      PMD_NTACC_LOG(INFO, "DPDK Port: %u => Local port %u\n", eth_dev->data->port_id, internals->local_port);
      _PmdInternals[eth_dev->data->port_id].pInternals = internals;
    }

    internals->hash_func = RTE_ETH_HASH_FUNCTION_SIMPLE_XOR;
    internals->stream_table_size = 0;
    
    internals->supported_hash_funcs = (1 << RTE_ETH_HASH_FUNCTION_SIMPLE_XOR);
    pInfo->cmd = NT_INFO_CMD_READ_PROPERTY;
    snprintf(pInfo->u.property.path, 120, "adapter%u.filter.toeplitz", adapterNo);
    if ((status = (*_NT_InfoRead)(hInfo, pInfo)) == 0) {
      if (pInfo->u.property.data.u.i != 0) {
        internals->supported_hash_funcs |= (1 << RTE_ETH_HASH_FUNCTION_TOEPLITZ);
        internals->stream_table_size = ETH_RSS_RETA_SIZE_64;
      } else {
      }
    }

    internals->rss_conf.rss_hf = 0;
    internals->rss_conf.rss_key = internals->rss_key;
    internals->rss_conf.rss_key_len = 0;
#ifdef NTACC_TOEPLITZ_SUPPORT
    internals->stream_table_id = NT_STREAM_TABLE_ID_INVALID;
#endif

    eth_dev->device = &dev->device;
    eth_dev->data->dev_private = internals;
    eth_dev->data->dev_link = pmd_link;
    eth_dev->data->mac_addrs = &eth_addr[internals->port];
    eth_dev->data->numa_node = dev->device.numa_node;

    eth_dev->dev_ops = &ops;

    if (pInfo->u.port_v7.data.adapterInfo.fpgaid.s.product == 7000 ||
        pInfo->u.port_v7.data.adapterInfo.fpgaid.s.product == 7001) {
      // Intel PAC adapters cannot use direct ring
      internals->mode2Tx = 1; // Use old tx mode
      internals->mode2Rx = 1; // Use old rx mode
      internals->keyMatcher = 1;
    }
    else {
      // Check the capability of the adapter/port
      // Do we have the key matcher
      if ((status = _readProperty(pInfo->u.port_v7.data.adapterNo, KEY_MATCH, &value)) != 0) {
        iRet = status;
        goto error;
      }
      if (value == 0) {
        internals->keyMatcher = 0;
        PMD_NTACC_LOG(INFO, "keyMatcher is not supported\n");
      } else 
        internals->keyMatcher = 1;

      // Do we have 4GA zero copy
      if ((status = _readProperty(pInfo->u.port_v7.data.adapterNo, ZERO_COPY_TX, &value)) != 0) {
        iRet = status;
        goto error;
      }
      if (value == 0) {
        internals->mode2Tx = 1; // No - use old tx mode
        PMD_NTACC_LOG(INFO, "Using old TX mode\n");
      } else
        internals->mode2Tx = 0; // Yes - use direct ring tx mode

      // Is the RX segement emulation enabled?
      if ((status = _readProperty(pInfo->u.port_v7.data.adapterNo, RX_SEGMENT_SIZE, &value)) != 0) {
        iRet = status;
        goto error;
      }
      if (value >= 1) {
        internals->mode2Rx = 1; // Yes - use old rx mode
        PMD_NTACC_LOG(INFO, "Using old RX mode due to RX segment emulation\n");
      }
      else
        internals->mode2Rx = 0;

      // Is the TX segement emulation enabled?
      if ((status = _readProperty(pInfo->u.port_v7.data.adapterNo, TX_SEGMENT_SIZE, &value)) != 0) {
        iRet = status;
        goto error;
      }
      if (value >= 1) {
        internals->mode2Tx = 1; // Yes - use old tx mode
        PMD_NTACC_LOG(INFO, "Using old TX mode due to TX segment emulation\n");
      }
    }

    // Set rx and tx mode according to the adapter capability
    if (internals->mode2Rx) 
      eth_dev->rx_pkt_burst = eth_ntacc_rx_mode2;
    else
      eth_dev->rx_pkt_burst = eth_ntacc_rx_mode1;

    if (internals->mode2Tx) 
      eth_dev->tx_pkt_burst = eth_ntacc_tx_mode2;
    else 
      eth_dev->tx_pkt_burst = eth_ntacc_tx_mode1;

    eth_dev->state = RTE_ETH_DEV_ATTACHED;

  #ifndef USE_SW_STAT
    /* Open the stat stream */
    if ((status = (*_NT_StatOpen)(&internals->hStat, "DPDK Stat stream")) != NT_SUCCESS) {
      _log_nt_errors(status, "NT_StatOpen failed", __func__, __LINE__);
      iRet = status;
      goto error;
    }
		rte_spinlock_init(&internals->statlock);
  #endif

    /* Open the config stream */
    if ((status = (*_NT_ConfigOpen)(&internals->hCfgStream, "DPDK Config stream")) != NT_SUCCESS) {
      _log_nt_errors(status, "NT_ConfigOpen() failed", __func__, __LINE__);
      iRet = status;
      goto error;
    }

    rte_spinlock_init(&internals->lock);
    rte_spinlock_init(&internals->configlock);
  }

  (void)(*_NT_InfoClose)(hInfo);

  rte_free(pInfo);
  return iRet;

error:
  if (pInfo) {
    rte_free(pInfo);
  }
  if (hInfo)
    (void)(*_NT_InfoClose)(hInfo);
  if (internals)
    rte_free(internals);
  return iRet;
}

#ifdef NTACC_TOEPLITZ_SUPPORT
static int create_stream_table(struct pmd_internals *internals)
{
  NtConfigStream_t hCfgStream = NULL;
  NtConfig_t *config = NULL;
  struct NtStreamTable *table;
  struct ntacc_rx_queue *rx_q = internals->rxq;
  uint16_t i = 0;
  int status;
  int ret = 0;

  if((status = (*_NT_ConfigOpen)(&hCfgStream, "dpdk config")) != NT_SUCCESS) {
    ret = -ENODEV;
    goto out;
  }

  config = rte_malloc(internals->name, sizeof(NtConfig_t), 0);
  if (!config) {
    ret = -ENOMEM;
    goto out;
  }

  config->parm = NT_CONFIG_PARM_STREAM_TABLE;
  config->u.streamTable.cmd = NT_STREAM_TABLE_CREATE;
  table = &config->u.streamTable.u.table;
  strncpy(table->tag, internals->tagName, 10);
  table->tableSize = internals->stream_table_size;
  table->id = NT_STREAM_TABLE_ID_INVALID;

  while (i < table->tableSize) {
    for (int queue = 0; queue < RTE_ETHDEV_QUEUE_STAT_CNTRS; queue++) {
      if (rx_q[queue].enabled) {
        table->table[i++] = rx_q[queue].stream_id;
        if (i >= table->tableSize)
          break;
      }
    }
  }

  if ((status = (*_NT_ConfigWrite)(hCfgStream, config)) != NT_SUCCESS) {
    ret = -EINVAL;
  }

  internals->stream_table_id = table->id;

out:
  if (hCfgStream)
    (*_NT_ConfigClose)(hCfgStream);
  if (config)
    rte_free(config);

  return ret;
}

static int delete_stream_table(struct pmd_internals *internals)
{
  NtConfigStream_t hCfgStream = NULL;
  NtConfig_t *config = NULL;
  int status;
  int ret = 0;


  if((status = (*_NT_ConfigOpen)(&hCfgStream, "dpdk config")) != NT_SUCCESS) {
    ret = -ENODEV;
    goto out;
  }

  config = rte_malloc(internals->name, sizeof(NtConfig_t), 0);
  if (!config) {
    ret = -ENOMEM;
    goto out;
  }

  config->parm = NT_CONFIG_PARM_STREAM_TABLE;
  config->u.streamTable.cmd = NT_STREAM_TABLE_CREATE;
  config->u.streamTable.u.del.id = internals->stream_table_id;

  if ((status = (*_NT_ConfigWrite)(hCfgStream, config)) != NT_SUCCESS) {
    ret = -EINVAL;
  }

  internals->stream_table_id = NT_STREAM_TABLE_ID_INVALID;

out:
  if (hCfgStream)
    (*_NT_ConfigClose)(hCfgStream);
  if (config)
    rte_free(config);

  return ret;
}
#endif

/*
 * convert ascii to int
 */
static inline int ascii_to_u32(const char *key __rte_unused, const char *value, void *extra_args)
{
  *(uint32_t*)extra_args = atoi(value);
  return 0;
}

static inline int ascii_to_ascii(const char *key __rte_unused, const char *value, void *extra_args)
{
  strncpy((char *)extra_args, value, MAX_NTPL_NAME);
  return 0;
}

static int _nt_lib_open(void)
{
  char path[128];
  strcpy(path, NAPATECH3_LIB_PATH);
  strcat(path, "/libntapi.so");

  /* Load the library */
  _libnt = dlopen(path, RTLD_NOW);
  if (_libnt == NULL) {
    /* Library does not exist. */
    fprintf(stderr, "Failed to find needed library : %s\n", path);
    return -1;
  }
  _NT_Init = dlsym(_libnt, "NT_Init");
  if (_NT_Init == NULL) {
    fprintf(stderr, "Failed to find \"NT_Init\" in %s\n", path);
    return -1;
  }

  _NT_ConfigOpen = dlsym(_libnt, "NT_ConfigOpen");
  if (_NT_ConfigOpen == NULL) {
    fprintf(stderr, "Failed to find \"NT_ConfigOpen\" in %s\n", path);
    return -1;
  }
  _NT_ConfigClose = dlsym(_libnt, "NT_ConfigClose");
  if (_NT_ConfigClose == NULL) {
    fprintf(stderr, "Failed to find \"NT_ConfigClose\" in %s\n", path);
    return -1;
  }
  _NT_ConfigWrite = dlsym(_libnt, "NT_ConfigWrite");
  if (_NT_ConfigWrite == NULL) {
    fprintf(stderr, "Failed to find \"NT_ConfigWrite\" in %s\n", path);
    return -1;
  }
  _NT_ConfigRead = dlsym(_libnt, "NT_ConfigRead");
  if (_NT_ConfigRead == NULL) {
    fprintf(stderr, "Failed to find \"NT_ConfigRead\" in %s\n", path);
    return -1;
  }
  _NT_NTPL = dlsym(_libnt, "NT_NTPL");
  if (_NT_NTPL == NULL) {
    fprintf(stderr, "Failed to find \"NT_NTPL\" in %s\n", path);
    return -1;
  }

  _NT_InfoOpen = dlsym(_libnt, "NT_InfoOpen");
  if (_NT_InfoOpen == NULL) {
    fprintf(stderr, "Failed to find \"NT_InfoOpen\" in %s\n", path);
    return -1;
  }
  _NT_InfoRead = dlsym(_libnt, "NT_InfoRead");
  if (_NT_InfoRead == NULL) {
    fprintf(stderr, "Failed to find \"NT_InfoRead\" in %s\n", path);
    return -1;
  }
  _NT_InfoClose = dlsym(_libnt, "NT_InfoClose");
  if (_NT_InfoClose == NULL) {
    fprintf(stderr, "Failed to find \"NT_InfoClose\" in %s\n", path);
    return -1;
  }
  _NT_StatClose = dlsym(_libnt, "NT_StatClose");
  if (_NT_StatClose == NULL) {
    fprintf(stderr, "Failed to find \"NT_StatClose\" in %s\n", path);
    return -1;
  }
  _NT_StatOpen = dlsym(_libnt, "NT_StatOpen");
  if (_NT_StatOpen == NULL) {
    fprintf(stderr, "Failed to find \"NT_StatOpen\" in %s\n", path);
    return -1;
  }
  _NT_StatRead = dlsym(_libnt, "NT_StatRead");
  if (_NT_StatRead == NULL) {
    fprintf(stderr, "Failed to find \"NT_StatRead\" in %s\n", path);
    return -1;
  }
  _NT_ExplainError = dlsym(_libnt, "NT_ExplainError");
  if (_NT_ExplainError == NULL) {
    fprintf(stderr, "Failed to find \"NT_ExplainError\" in %s\n", path);
    return -1;
  }
  _NT_NetTxOpen = dlsym(_libnt, "NT_NetTxOpen");
  if (_NT_NetTxOpen == NULL) {
    fprintf(stderr, "Failed to find \"NT_NetTxOpen\" in %s\n", path);
    return -1;
  }
  _NT_NetTxClose = dlsym(_libnt, "NT_NetTxClose");
  if (_NT_NetTxClose == NULL) {
    fprintf(stderr, "Failed to find \"NT_NetTxClose\" in %s\n", path);
    return -1;
  }

  _NT_NetRxOpen = dlsym(_libnt, "NT_NetRxOpen");
  if (_NT_NetRxOpen == NULL) {
    fprintf(stderr, "Failed to find \"NT_NetRxOpen\" in %s\n", path);
    return -1;
  }
  _NT_NetRxGet = dlsym(_libnt, "NT_NetRxGet");
  if (_NT_NetRxGet == NULL) {
    fprintf(stderr, "Failed to find \"NT_NetRxGet\" in %s\n", path);
    return -1;
  }
  _NT_NetRxRelease = dlsym(_libnt, "NT_NetRxRelease");
  if (_NT_NetRxRelease == NULL) {
    fprintf(stderr, "Failed to find \"NT_NetRxRelease\" in %s\n", path);
    return -1;
  }
  _NT_NetRxClose = dlsym(_libnt, "NT_NetRxClose");
  if (_NT_NetRxClose == NULL) {
    fprintf(stderr, "Failed to find \"NT_NetRxClose\" in %s\n", path);
    return -1;
  }

  _NT_NetRxGetNextPacket = dlsym(_libnt, "NT_NetRxGetNextPacket");
  if (_NT_NetRxGetNextPacket == NULL) {
    fprintf(stderr, "Failed to find \"NT_NetRxGetNextPacket\" in %s\n", path);
    return -1;
  }

  _NT_NetRxOpenMulti = dlsym(_libnt, "NT_NetRxOpenMulti");
  if (_NT_NetRxOpenMulti == NULL) {
    fprintf(stderr, "Failed to find \"NT_NetRxOpenMulti\" in %s\n", path);
    return -1;
  }

  _NT_NetTxRelease = dlsym(_libnt, "NT_NetTxRelease");
  if (_NT_NetTxRelease == NULL) {
    fprintf(stderr, "Failed to find \"NT_NetTxRelease\" in %s\n", path);
    return -1;
  }

  _NT_NetTxAddPacket = dlsym(_libnt, "NT_NetTxAddPacket");
  if (_NT_NetTxAddPacket == NULL) {
    fprintf(stderr, "Failed to find \"NT_NetTxAddPacket\" in %s\n", path);
    return -1;
  }
  _NT_NetTxRead = dlsym(_libnt, "NT_NetTxRead");
  if (_NT_NetTxRead == NULL) {
    fprintf(stderr, "Failed to find \"NT_NetTxRead\" in %s\n", path);
    return -1;
  }
  _NT_NetTxGet = dlsym(_libnt, "NT_NetTxGet");
  if (_NT_NetTxGet == NULL) {
    fprintf(stderr, "Failed to find \"NT_NetTxGet\" in %s\n", path);
    return -1;
  }
  _NT_NetRxRead = dlsym(_libnt, "NT_NetRxRead");
  if (_NT_NetRxRead == NULL) {
    fprintf(stderr, "Failed to find \"NT_NetRxRead\" in %s\n", path);
    return -1;
  }

  return 0;
}

static int rte_pmd_ntacc_dev_probe(struct rte_pci_driver *drv __rte_unused, struct rte_pci_device *dev)
{
  int ret = 0;
  struct rte_kvargs *kvlist;
  unsigned int i;
  uint32_t mask=0xFF;

  char ntplStr[MAX_NTPL_NAME] = { 0 };

  switch (dev->id.device_id) {
  case PCI_DEVICE_ID_NT20E3:
  case PCI_DEVICE_ID_NT40E3:
  case PCI_DEVICE_ID_NT40A01:
  case PCI_DEVICE_ID_NT200A02:
    break;
  case PCI_DEVICE_ID_NT200A01:
  case PCI_DEVICE_ID_NT80E3:
  case PCI_DEVICE_ID_NT100E3:
    if (dev->id.subsystem_device_id != 1) {
      // Subdevice of the adapter. Ignore it
      return 1;
    }
    break;
  }

  PMD_NTACC_LOG(DEBUG, "Initializing net_ntacc %s for %s on numa %d\n", rte_version(),
                                                                       dev->device.name,
                                                                       dev->device.numa_node);

  PMD_NTACC_LOG(DEBUG, "PCI ID :    0x%04X:0x%04X\n", dev->id.vendor_id, dev->id.device_id);
  PMD_NTACC_LOG(DEBUG, "PCI device: "PCI_PRI_FMT"\n", dev->addr.domain,
                                                     dev->addr.bus,
                                                     dev->addr.devid,
                                                     dev->addr.function);

#ifdef USE_SW_STAT
  if (rte_eal_process_type() != RTE_PROC_PRIMARY) {
    PMD_NTACC_LOG(ERR, "pmd_ntacc %s must run as a primary process, when using SW statistics\n", dev->device.name);
    return -1;
  }
#endif

  if (dev->device.devargs && dev->device.devargs->args) {
    kvlist = rte_kvargs_parse(dev->device.devargs->args, valid_arguments);
    if (kvlist == NULL) {
      return -1;
    }

    // Get port to use for Rx/Tx
    if ((i = rte_kvargs_count(kvlist, ETH_NTACC_MASK_ARG))) {
      assert (i == 1);
      ret = rte_kvargs_process(kvlist, ETH_NTACC_MASK_ARG, &ascii_to_u32, &mask);
    }

    // Get filename to store ntpl
    if ((i = rte_kvargs_count(kvlist, ETH_NTACC_NTPL_ARG))) {
      assert (i == 1);
      ret = rte_kvargs_process(kvlist, ETH_NTACC_NTPL_ARG, &ascii_to_ascii, ntplStr);
    }

    rte_kvargs_free(kvlist);
  }

  if (ret < 0)
    return -1;

  if (first == 0) {
    ret = _nt_lib_open();
    if (ret < 0)
      return -1;

    // Reset internals struct.
    memset(_PmdInternals, 0, sizeof(_PmdInternals));

    (*_NT_Init)(NTAPI_VERSION);
    first++;
  }

  if (rte_pmd_init_internals(dev, mask, ntplStr) < 0)
    return -1;

  return 0;
}

static const struct rte_pci_id ntacc_pci_id_map[] = {
	{
		RTE_PCI_DEVICE(PCI_VENDOR_ID_NAPATECH,PCI_DEVICE_ID_NT200A01)
	},
	{
		RTE_PCI_DEVICE(PCI_VENDOR_ID_NAPATECH,PCI_DEVICE_ID_NT200A02)
	},
  {
    RTE_PCI_DEVICE(PCI_VENDOR_ID_NAPATECH,PCI_DEVICE_ID_NT80E3)
  },
  {
    RTE_PCI_DEVICE(PCI_VENDOR_ID_NAPATECH,PCI_DEVICE_ID_NT20E3)
  },
  {
    RTE_PCI_DEVICE(PCI_VENDOR_ID_NAPATECH,PCI_DEVICE_ID_NT40E3)
  },
  {
    RTE_PCI_DEVICE(PCI_VENDOR_ID_NAPATECH,PCI_DEVICE_ID_NT40A01)
  },
  {
    RTE_PCI_DEVICE(PCI_VENDOR_ID_NAPATECH,PCI_DEVICE_ID_NT100E3)
  },
  {
    RTE_PCI_DEVICE(PCI_VENDOR_ID_INTEL,PCIE_DEVICE_ID_PF_DSC_1_X) // Intel AFU adapter
  },
	{
		.vendor_id = 0
	}
};

static struct rte_pci_driver ntacc_driver = {
	.driver = {
		.name = "net_ntacc",
	},
	.id_table = ntacc_pci_id_map,
  .probe = rte_pmd_ntacc_dev_probe,
};

/**
 * Driver initialization routine.
 */
RTE_INIT(rte_ntacc_pmd_init);
static void rte_ntacc_pmd_init(void)
{
	ntacc_logtype = rte_log_register("pmd.net.ntacc");
	if (ntacc_logtype >= 0)
		rte_log_set_level(ntacc_logtype, RTE_LOG_NOTICE);
}

RTE_PMD_REGISTER_PCI(net_ntacc, ntacc_driver);
RTE_PMD_REGISTER_PCI_TABLE(net_ntacc, ntacc_pci_id_map);
RTE_PMD_REGISTER_KMOD_DEP(net_ntacc, "* nt3gd");


<|MERGE_RESOLUTION|>--- conflicted
+++ resolved
@@ -68,7 +68,7 @@
 #define ETH_NTACC_NTPL_ARG "ntpl"
 
 #define HW_MAX_PKT_LEN  10000
-#define HW_MTU    (HW_MAX_PKT_LEN - ETHER_HDR_LEN - ETHER_CRC_LEN) /**< MTU */
+#define HW_MTU    (HW_MAX_PKT_LEN - RTE_ETHER_HDR_LEN - RTE_ETHER_CRC_LEN) /**< MTU */
 
 #define MAX_NTACC_PORTS 32
 #define STREAMIDS_PER_PORT  (256 / internals->nbPortsInSystem)
@@ -89,14 +89,11 @@
 #define PCI_VENDOR_ID_INTEL          0x8086
 #define PCIE_DEVICE_ID_PF_DSC_1_X    0x09C4
 
-<<<<<<< HEAD
-=======
 // for backward  compatible 
 #ifndef NT_LINK_SPEED_25G
 #define NT_LINK_SPEED_25G 25
 #endif
 
->>>>>>> ea958226
 static void *_libnt;
 
 /* NTAPI library functions */
@@ -150,7 +147,7 @@
   NULL
 };
 
-static struct ether_addr eth_addr[MAX_NTACC_PORTS];
+static struct rte_ether_addr eth_addr[MAX_NTACC_PORTS];
 
 static struct {
   struct pmd_internals *pInternals;
