--- conflicted
+++ resolved
@@ -80,8 +80,7 @@
     return ( (port&0xff00) + reverse_bits8(port&0xff));
 }
 
-<<<<<<< HEAD
-=======
+
 static inline uint16_t rss_get_thread_id_aligned (bool reversed,
                                                   uint16_t aligned_port,
                                                   uint16_t rss_thread_max,
@@ -92,8 +91,6 @@
     return (aligned_port & reta_mask) % rss_thread_max;
 }
 
-
->>>>>>> fddf7858
 class CTupleBase {
 public:
 
