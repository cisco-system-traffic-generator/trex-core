--- conflicted
+++ resolved
@@ -183,14 +183,8 @@
         void set_ip(uint32_t ip) {
             m_ip = ip;
         }
-<<<<<<< HEAD
+        virtual ~CIpInfoBase() {}
     protected:
-=======
-
-        virtual ~CIpInfoBase() {}
-
-    public:
->>>>>>> 6c7880b9
         uint32_t          m_ip;
 };
 
