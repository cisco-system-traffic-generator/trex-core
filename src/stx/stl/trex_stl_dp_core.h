/*
 Itay Marom
 Hanoch Haim
 Cisco Systems, Inc.
*/

/*
Copyright (c) 2015-2015 Cisco Systems, Inc.

Licensed under the Apache License, Version 2.0 (the "License");
you may not use this file except in compliance with the License.
You may obtain a copy of the License at

    http://www.apache.org/licenses/LICENSE-2.0

Unless required by applicable law or agreed to in writing, software
distributed under the License is distributed on an "AS IS" BASIS,
WITHOUT WARRANTIES OR CONDITIONS OF ANY KIND, either express or implied.
See the License for the specific language governing permissions and
limitations under the License.
*/
#ifndef __TREX_STL_DP_CORE_H__
#define __TREX_STL_DP_CORE_H__

#include <vector>

#include "msg_manager.h"
#include "pal_utl.h"
#include "mbuf.h"

#include "trex_dp_core.h"
#include "dpdk_port_map.h"
#include "trex_latency_counters.h"

class TrexCpToDpMsgBase;
class TrexStatelessDpStart;
class CFlowGenListPerThread;
class CGenNodeStateless;
class TrexStreamsCompiledObj;
class TrexStream;
class CGenNodePCAP;
class ServiceModeWrapper;
class CFlowStatParser;

class CDpOneStream  {
public:
    void Create(){
    }

    void Delete(CFlowGenListPerThread   * core);
    void DeleteOnlyStream();

    CGenNodeStateless * m_node;      // schedule node
    TrexStream *        m_dp_stream; // stream info
};

class TrexStatelessDpPerPort;

class PerPortProfile {

public:
        /* states */
    enum state_e {
        ppSTATE_IDLE,
        ppSTATE_TRANSMITTING,
        ppSTATE_PAUSE,
    };

public:
    PerPortProfile(TrexStatelessDpPerPort *port);

    bool pause_traffic(uint8_t port_id);
    bool pause_streams(uint8_t port_id, stream_ids_t &stream_ids); // filter by stream IDs, slower

    bool resume_traffic(uint8_t port_id);
    bool resume_streams(uint8_t port_id, stream_ids_t &stream_ids); // filter by stream IDs, slower

    bool update_traffic(uint8_t port_id, double factor);
    bool update_streams(uint8_t port_id, stream_ipgs_map_t &ipg_per_stream); // filter by stream IDs, slower

    bool stop_traffic(uint8_t port_id,
                      bool stop_on_id,
                      int event_id);

    bool update_number_of_active_streams(uint32_t d);

    state_e get_state() const {
        return m_state;
    }

    bool is_active() const {
        return (get_state() != ppSTATE_IDLE);
    }

    void set_event_id(int event_id) {
        m_event_id = event_id;
    }

    int get_event_id() {
        return m_event_id;
    }

public:

    state_e                     m_state;

    uint32_t                    m_active_streams; /* how many active streams on this profile  */
    uint32_t                    m_paused_streams; /* how many paused streams on this profile  */

    std::vector<CDpOneStream>   m_active_nodes;   /* holds the current active nodes */
    TrexStatelessDpPerPort*     m_port;
    int                         m_event_id;

};


class TrexStatelessDpPerPort {

public:
        /* states */
    enum state_e {
        ppSTATE_IDLE,
        ppSTATE_TRANSMITTING,
        ppSTATE_PAUSE,
        ppSTATE_PCAP_TX,

    };

public:
    TrexStatelessDpPerPort();

    void create(CFlowGenListPerThread   *  core);

    bool pause_traffic(uint8_t port_id, uint32_t profile_id);
    bool pause_streams(uint8_t port_id, uint32_t profile_id, stream_ids_t &stream_ids); // filter by stream IDs, slower

    bool resume_traffic(uint8_t port_id, uint32_t profile_id);
    bool resume_streams(uint8_t port_id, uint32_t profile_id, stream_ids_t &stream_ids); // filter by stream IDs, slower

    bool update_traffic(uint8_t port_id, uint32_t profile_id, double factor);
    bool update_streams(uint8_t port_id, uint32_t profile_id, stream_ipgs_map_t &ipg_per_stream); // filter by stream IDs, slower

    bool push_pcap(uint8_t port_id,
                   const std::string &pcap_filename,
                   double ipg_usec,
                   double min_ipg_sec,
                   double speedup,
                   uint32_t count,
                   bool is_dual);

    bool stop_traffic(uint8_t port_id,
                      uint32_t profile_id,
                      bool stop_on_id,
                      int event_id);

    state_e get_state() const {
        return m_state;
    }

    bool is_active() const {
        return (get_state() != ppSTATE_IDLE);
    }

    void set_event_id(int event_id) {
        m_event_id = event_id;
    }

    int get_event_id() {
        return m_event_id;
    }

    PerPortProfile * lookup_profile(uint32_t profile_id);
    PerPortProfile * create_profile(uint32_t profile_id);
    void remove_profile(uint32_t profile_id);

    void update_paused(int cnt);        /* update paused profiles counter and m_state */

public:

    state_e                     m_state;

    uint32_t                    m_active_profiles; /* how many active profiles on this port */
    uint32_t                    m_paused_profiles; /* how many paused profiles on this port */

    std::unordered_map<uint32_t, PerPortProfile*>   m_profiles;
    CGenNodePCAP*               m_active_pcap_node;
    CFlowGenListPerThread*      m_core ;
    int                         m_event_id;

    CRxCoreErrCntrs             m_err_cntrs;
    CRFC2544Info                m_rfc2544[MAX_FLOW_STATS_PAYLOAD];
    RXLatency                   m_fs_latency;
};


class TrexStatelessDpCore : public TrexDpCore {

public:

    #define SCHD_OFFSET_DTIME  (100.0/1000000.0)
    #define SCHD_OFFSET_DTIME_RX_ENABLED  (100000.0/1000000.0)

<<<<<<< HEAD

=======
    enum feature_t {
        NO_FEATURES  = 0,
        LATENCY      = 1,
        CAPTURE      = 1 << 1,
    };

 
>>>>>>> 013644da
    TrexStatelessDpCore(uint8_t thread_id, CFlowGenListPerThread *core);

    ~TrexStatelessDpCore();


    /**
     * dummy traffic creator
     *
     * @author imarom (27-Oct-15)
     *
     * @param pkt
     * @param pkt_len
     */
    void start_traffic(TrexStreamsCompiledObj *obj,
                       uint32_t profile_id,
                       double duration,
                       int event_id,
                       double start_at_ts);


    /* pause the streams, work only if all are continues  */
    void pause_traffic(uint8_t port_id, uint32_t profile_id);
    void pause_streams(uint8_t port_id, uint32_t profile_id, stream_ids_t &stream_ids);


    void set_need_to_rx(bool enable);

    void resume_traffic(uint8_t port_id, uint32_t profile_id);
    void resume_streams(uint8_t port_id, uint32_t profile_id, stream_ids_t &stream_ids);


    /**
     * push a PCAP file on port
     *
     */
    void push_pcap(uint8_t port_id,
                   int event_id,
                   const std::string &pcap_filename,
                   double ipg_usec,
                   double min_ipg_sec,
                   double speedup,
                   uint32_t count,
                   double duration,
                   bool   is_dual);


    /**
     * update current traffic rate
     *
     * @author imarom (25-Nov-15)
     *
     */
    void update_traffic(uint8_t port_id, uint32_t profile_id, double factor);
    void update_streams(uint8_t port_id, uint32_t profile_id, stream_ipgs_map_t &ipg_per_stream);

    /**
     *
     * stop all traffic for this core
     *
     */
    void stop_traffic(uint8_t port_id, uint32_t profile_id, bool stop_on_id, int event_id);

    /* return if all ports are idle */
    bool are_all_ports_idle();



    bool set_stateless_next_node(CGenNodeStateless * cur_node,
                                 CGenNodeStateless * next_node);


    TrexStatelessDpPerPort * get_port_db(uint8_t port_id) {
        assert((m_local_port_offset==port_id) ||(m_local_port_offset+1==port_id));
        uint8_t local_port_id = port_id -m_local_port_offset;
        assert(local_port_id<NUM_PORTS_PER_CORE);
        return (&m_ports[local_port_id]);
    }

    bool is_port_active(uint8_t port_id) {
        return get_port_db(port_id)->is_active();
    }

    /**
     * enabled/disable service mode
     */
    void set_service_mode(uint8_t port_id, bool enabled);



    void rx_handle_packet(int dir,
                          rte_mbuf_t * m,
                          bool is_idle,
                          tvpid_t port_id);

    virtual bool rx_for_idle(void);

    virtual bool is_hot_state();

    bool has_features_set() {
        return (m_features != NO_FEATURES);
    }

    bool no_features_set() {
        return (!has_features_set());
    }

    bool is_feature_set(feature_t feature) const {
        return ( (m_features & feature) == feature );
    }

    inline void set_latency_feature()   { set_feature(LATENCY); }
    inline void unset_latency_feature() { unset_feature(LATENCY); }
    inline void set_capture_feature()   { set_feature(CAPTURE); }
    inline void unset_capture_feature() { unset_feature(CAPTURE); }

    void clear_fs_latency_stats(uint8_t dir);
    void clear_fs_latency_stats_partial(uint8_t dir, int min, int max, TrexPlatformApi::driver_stat_cap_e type);
    void rfc2544_stop_and_sample(int min, int max, bool reset, bool period_switch);
    void rfc2544_reset(int min, int max);

    inline RXLatency* get_fs_latency_object_ptr(uint8_t dir) { return &m_ports[dir].m_fs_latency; }
    inline CRFC2544Info* get_rfc2544_object_ptr(uint8_t dir) { return m_ports[dir].m_rfc2544; }
    inline CRxCoreErrCntrs* get_err_cntrs_object_ptr(uint8_t dir) { return &m_ports[dir].m_err_cntrs; }

private:

    void _rx_handle_packet(int dir,
                           rte_mbuf_t * m,
                           bool is_idle,
                           bool &drop);


    /**
     * real job is done when scheduler is launched
     *
     */
    void start_scheduler();


    void add_port_duration(double duration,
                           uint8_t port_id,
                           uint32_t profile_id,
                           int event_id);

    void update_mac_addr(TrexStream * stream,
                         CGenNodeStateless *node,
                         uint8_t dir,
                         char *raw_pkt);

    void add_stream(PerPortProfile * profile,
                    uint32_t profile_id,
                    TrexStream * stream,
                    TrexStreamsCompiledObj *comp,
                    double start_at_ts = 0);


    void replay_vm_into_cache(TrexStream * stream,
                              CGenNodeStateless *node);

    void clear_all_features() {
        m_features = NO_FEATURES;
    }

    void set_feature(feature_t feature) {
        m_features |= feature;
    }

    void unset_feature(feature_t feature) {
        m_features &= (~feature);
    }


    uint8_t                    m_need_to_rx;
    uint8_t                    m_local_port_offset;

    TrexStatelessDpPerPort     m_ports[NUM_PORTS_PER_CORE];

    double                     m_duration;

    ServiceModeWrapper        *m_wrapper;
    bool                       m_is_service_mode;
    CFlowStatParser *          m_parser;

    uint8_t                    m_features;
};

#endif /* __TREX_STL_DP_CORE_H__ */
<|MERGE_RESOLUTION|>--- conflicted
+++ resolved
@@ -200,9 +200,6 @@
     #define SCHD_OFFSET_DTIME  (100.0/1000000.0)
     #define SCHD_OFFSET_DTIME_RX_ENABLED  (100000.0/1000000.0)
 
-<<<<<<< HEAD
-
-=======
     enum feature_t {
         NO_FEATURES  = 0,
         LATENCY      = 1,
@@ -210,7 +207,6 @@
     };
 
  
->>>>>>> 013644da
     TrexStatelessDpCore(uint8_t thread_id, CFlowGenListPerThread *core);
 
     ~TrexStatelessDpCore();
