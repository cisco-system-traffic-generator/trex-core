/*
 Itay Marom
 Cisco Systems, Inc.
*/

/*
Copyright (c) 2015-2015 Cisco Systems, Inc.

Licensed under the Apache License, Version 2.0 (the "License");
you may not use this file except in compliance with the License.
You may obtain a copy of the License at

    http://www.apache.org/licenses/LICENSE-2.0

Unless required by applicable law or agreed to in writing, software
distributed under the License is distributed on an "AS IS" BASIS,
WITHOUT WARRANTIES OR CONDITIONS OF ANY KIND, either express or implied.
See the License for the specific language governing permissions and
limitations under the License.
*/

/**
 * STL specific RPC commands
 */

#include "trex_stl_rpc_cmds.h"

#include "trex_stl.h"
#include "trex_stl_port.h"
#include "trex_stl_streams_compiler.h"

#include <string>

using namespace std;

/****************************** commands declerations ******************************/

/**
 * PG ids
 */
TREX_RPC_CMD(TrexRpcCmdGetActivePGIds,   "get_active_pgids");
TREX_RPC_CMD(TrexRpcCmdGetPGIdsStats,    "get_pgid_stats");


/**
 * streams status
 */
TREX_RPC_CMD(TrexRpcCmdGetStreamList,   "get_stream_list");
TREX_RPC_CMD(TrexRpcCmdGetAllStreams,   "get_all_streams");
TREX_RPC_CMD(TrexRpcCmdGetStream,       "get_stream");


/**
 * streams
 */

TREX_RPC_CMD_OWNED_EXT(TrexRpcCmdAddStream, "add_stream",

/* extended part */
std::unique_ptr<TrexStream> allocate_new_stream(const Json::Value &section, uint8_t port_id, uint32_t stream_id, Json::Value &result);
void validate_stream(const std::unique_ptr<TrexStream> &stream, Json::Value &result);
void parse_vm(const Json::Value &vm, std::unique_ptr<TrexStream> &stream, Json::Value &result);
void parse_vm_instr_checksum(const Json::Value &inst, std::unique_ptr<TrexStream> &stream, Json::Value &result);
void parse_vm_instr_checksum_hw(const Json::Value &inst, std::unique_ptr<TrexStream> &stream, Json::Value &result);

void parse_vm_instr_flow_var(const Json::Value &inst, std::unique_ptr<TrexStream> &stream, Json::Value &result);
void parse_vm_instr_flow_var_rand_limit(const Json::Value &inst, std::unique_ptr<TrexStream> &stream, Json::Value &result);
void check_min_max(uint8_t flow_var_size, uint64_t init_value,uint64_t step,uint64_t min_value,uint64_t max_value,Json::Value &result);


void parse_vm_instr_tuple_flow_var(const Json::Value &inst, std::unique_ptr<TrexStream> &stream, Json::Value &result);
void parse_vm_instr_trim_pkt_size(const Json::Value &inst, std::unique_ptr<TrexStream> &stream, Json::Value &result);
void parse_rate(const Json::Value &inst, std::unique_ptr<TrexStream> &stream, Json::Value &result);
void parse_vm_instr_write_flow_var(const Json::Value &inst, std::unique_ptr<TrexStream> &stream, Json::Value &result);
void parse_vm_instr_write_mask_flow_var(const Json::Value &inst, std::unique_ptr<TrexStream> &stream, Json::Value &result);
void handle_range_padding(uint64_t &max_value, uint64_t &min_value, uint64_t step, int op, Json::Value &result);

);


TREX_RPC_CMD_OWNED(TrexRpcCmdRemoveStream,      "remove_stream");
TREX_RPC_CMD_OWNED(TrexRpcCmdRemoveAllStreams,  "remove_all_streams");
TREX_RPC_CMD_OWNED(TrexRpcCmdStartTraffic,      "start_traffic");
TREX_RPC_CMD_OWNED(TrexRpcCmdStopTraffic,       "stop_traffic");
TREX_RPC_CMD_OWNED(TrexRpcCmdPauseTraffic,      "pause_traffic");
TREX_RPC_CMD_OWNED(TrexRpcCmdPauseStreams,      "pause_streams");
TREX_RPC_CMD_OWNED(TrexRpcCmdResumeTraffic,     "resume_traffic");
TREX_RPC_CMD_OWNED(TrexRpcCmdResumeStreams,     "resume_streams");
TREX_RPC_CMD_OWNED(TrexRpcCmdUpdateTraffic,     "update_traffic");
TREX_RPC_CMD_OWNED(TrexRpcCmdUpdateStreams,     "update_streams");
TREX_RPC_CMD_OWNED(TrexRpcCmdValidate,          "validate");

/**
 * RX filters
 */
TREX_RPC_CMD_OWNED(TrexRpcCmdRemoveRXFilters,   "remove_rx_filters");


/**
 * PCAP
 */
TREX_RPC_CMD_OWNED(TrexRpcCmdPushRemote, "push_remote");

/**
 * service mode
 */
TREX_RPC_CMD_OWNED(TrexRpcCmdSetServiceMode, "service");


/****************************** commands implementation ******************************/

<<<<<<< HEAD
=======
/**
 * fetch the port status
 *
 * @author imarom (09-Dec-15)
 *
 * @param params
 * @param result
 *
 * @return trex_rpc_cmd_rc_e
 */
trex_rpc_cmd_rc_e
TrexRpcCmdGetPortStatus::_run(const Json::Value &params, Json::Value &result) {
    uint8_t port_id = parse_port(params, result);
    verify_fast_stack(params, result, port_id);

    TrexStatelessPort *port = get_stateless_obj()->get_port_by_id(port_id);
    Json::Value &res = result["result"];

    if ( port->is_rx_running_cfg_tasks() ) {
        generate_try_again(result);
    }
    res["owner"]         = (port->get_owner().is_free() ? "" : port->get_owner().get_name());
    res["state"]         = port->get_state_as_string();
    res["max_stream_id"] = port->get_max_stream_id();
    res["service"]       = port->is_service_mode_on();
    
    // promisc, speed etc.
    get_platform_api().getPortAttrObj(port_id)->to_json(res["attr"]);

    /* RX info */
    try {
        port->port_attr_to_json(res["attr"]); // mac/vlan/ip etc.
        port->rx_features_to_json(res["rx_info"]);
    } catch (const TrexException &ex) {
        generate_execute_err(result, ex.what());
    }

    return (TREX_RPC_CMD_OK);
}

>>>>>>> 9e5b1aca

/**
 * get active packet group IDs
 * 
 */
trex_rpc_cmd_rc_e
TrexRpcCmdGetActivePGIds::_run(const Json::Value &params, Json::Value &result) {
    flow_stat_active_t_new active_flow_stat;
    flow_stat_active_it_t_new it;
    int i = 0, j = 0;

    Json::Value &section = result["result"];
    section["ids"]["flow_stats"] = Json::arrayValue;
    section["ids"]["latency"] = Json::arrayValue;

    if (get_platform_api().get_active_pgids(active_flow_stat) < 0)
        return TREX_RPC_CMD_INTERNAL_ERR;

    for (it = active_flow_stat.begin(); it != active_flow_stat.end(); it++) {
        if ((*it).m_type == PGID_FLOW_STAT) {
            section["ids"]["flow_stats"][i++] = (*it).m_pg_id;
        } else {
            section["ids"]["latency"][j++] = (*it).m_pg_id;
        }
    }

    return TREX_RPC_CMD_OK;
}


/**
 * get packet group IDs stats
 * 
 */
trex_rpc_cmd_rc_e
TrexRpcCmdGetPGIdsStats::_run(const Json::Value &params, Json::Value &result) {
    flow_stat_active_t active_flow_stat;
    flow_stat_active_it_t it;
    std::vector<uint32_t> pgids_arr;

    const Json::Value &pgids = parse_array(params, "pgids", result);

    /* iterate over all attributes in the dict */
    for( Json::ValueIterator itr = pgids.begin() ; itr != pgids.end() ; itr++ ) {
        try {
            pgids_arr.push_back(itr->asUInt());
        } catch (const std::exception &ex) {
            generate_execute_err(result, ex.what());
        }
    }

    Json::Value &section = result["result"];

    try {
        if (get_platform_api().get_pgid_stats(section, pgids_arr) != 0) {
            return TREX_RPC_CMD_INTERNAL_ERR;
        }
    } catch (const std::exception &ex) {
        generate_execute_err(result, ex.what());
    }


    return (TREX_RPC_CMD_OK);
}



/***************************
 * get all streams configured 
 * on a specific port 
 * 
 **************************/
trex_rpc_cmd_rc_e
TrexRpcCmdGetStreamList::_run(const Json::Value &params, Json::Value &result) {
    std::vector<uint32_t> stream_list;

    uint8_t port_id = parse_port(params, result);
    TrexStatelessPort *port = get_stateless_obj()->get_port_by_id(port_id);

    port->get_id_list(stream_list);

    Json::Value json_list = Json::arrayValue;

    for (auto stream_id : stream_list) {
        json_list.append(stream_id);
    }

    result["result"] = json_list;

    return (TREX_RPC_CMD_OK);
}


/***************************
 * get all streams
 * 
 **************************/
trex_rpc_cmd_rc_e
TrexRpcCmdGetAllStreams::_run(const Json::Value &params, Json::Value &result) {
    
    uint8_t port_id = parse_port(params, result);
    TrexStatelessPort *port = get_stateless_obj()->get_port_by_id(port_id);

    std::vector <TrexStream *> streams;
    port->get_object_list(streams);

    Json::Value streams_json = Json::objectValue;
    for (auto stream : streams) {

        Json::Value j = stream->get_stream_json();

        std::stringstream ss;
        ss << stream->m_stream_id;

        streams_json[ss.str()] = j;
    }

    result["result"]["streams"] = streams_json;

    return (TREX_RPC_CMD_OK);
}



/***************************
 * add new stream
 * 
 **************************/
trex_rpc_cmd_rc_e
TrexRpcCmdAddStream::_run(const Json::Value &params, Json::Value &result) {

    try {
        uint8_t port_id = parse_port(params, result);

        uint32_t stream_id  = parse_uint32(params, "stream_id", result);

        const Json::Value &section = parse_object(params, "stream", result);

        /* get the type of the stream */
        const Json::Value &mode = parse_object(section, "mode", result);
        string type = parse_string(mode, "type", result);

        /* allocate a new stream based on the type */
        std::unique_ptr<TrexStream> stream = allocate_new_stream(section, port_id, stream_id, result);

        /* save this for future queries */
        stream->store_stream_json(section);

        /* some fields */
        stream->m_enabled         = parse_bool(section, "enabled", result);
        stream->m_self_start      = parse_bool(section, "self_start", result);
        stream->m_start_paused    = parse_bool(section, "start_paused", result, false); /* default is false */
        stream->m_flags           = parse_int(section, "flags", result);
        stream->m_action_count    = parse_uint32(section, "action_count", result);
        stream->m_random_seed     = parse_uint32(section, "random_seed", result,0); /* default is zero */
        stream->set_null_stream(stream->m_flags & 8);

        /* inter stream gap */
        stream->m_isg_usec  = parse_udouble(section, "isg", result);

        stream->m_next_stream_id = parse_int(section, "next_stream_id", result);

        const Json::Value &pkt = parse_object(section, "packet", result);
        std::string pkt_binary = base64_decode(parse_string(pkt, "binary", result));

        /* check packet size */
        if ( (pkt_binary.size() < MIN_PKT_SIZE) || (pkt_binary.size() > MAX_PKT_SIZE) ) {
            std::stringstream ss;
            ss << "Bad packet size provided: " << pkt_binary.size() <<  ". Should be between " << MIN_PKT_SIZE << " and " << MAX_PKT_SIZE;
            generate_execute_err(result, ss.str()); 
        }

        /* fetch the packet from the message */

        stream->m_pkt.len    = std::max(pkt_binary.size(), 60UL);

        /* allocate and init to zero ( with () ) */
        stream->m_pkt.binary = new uint8_t[stream->m_pkt.len]();
        if (!stream->m_pkt.binary) {
            generate_internal_err(result, "unable to allocate memory");
        }

        const char *pkt_buffer = pkt_binary.c_str();

        /* copy the packet - if less than 60 it will remain zeroes */
        for (int i = 0; i < pkt_binary.size(); i++) {
            stream->m_pkt.binary[i] = pkt_buffer[i];
        }

        /* meta data */
        stream->m_pkt.meta = parse_string(pkt, "meta", result);

        /* parse VM */
        const Json::Value &vm =  parse_object(section ,"vm", result);
        parse_vm(vm, stream, result);

        /* parse RX info */
        const Json::Value &rx = parse_object(section, "flow_stats", result);

        stream->m_rx_check.m_enabled = parse_bool(rx, "enabled", result);

        TrexStatelessPort *port = get_stateless_obj()->get_port_by_id(stream->m_port_id);

        /* if it is enabled - we need more fields */
        if (stream->m_rx_check.m_enabled) {

            if (port->get_rx_caps() == 0) {
                generate_parse_err(result, "RX stats is not supported on this interface");
            }

            stream->m_rx_check.m_pg_id      = parse_uint32(rx, "stream_id", result);
            std::string type = parse_string(rx, "rule_type", result);
            if (type == "latency") {
                stream->m_rx_check.m_rule_type = TrexPlatformApi::IF_STAT_PAYLOAD;
            } else {
                stream->m_rx_check.m_rule_type = TrexPlatformApi::IF_STAT_IPV4_ID;
            }
        }

        /* make sure this is a valid stream to add */
        validate_stream(stream, result);
        port->add_stream(stream.get());
        stream.release();
    } catch (const TrexException &ex) {
        generate_execute_err(result, ex.what());
    }

    result["result"] = Json::objectValue;

    return (TREX_RPC_CMD_OK);
}



std::unique_ptr<TrexStream>
TrexRpcCmdAddStream::allocate_new_stream(const Json::Value &section, uint8_t port_id, uint32_t stream_id, Json::Value &result) {

    std::unique_ptr<TrexStream> stream;

    const Json::Value &mode = parse_object(section, "mode", result);
    std::string type = parse_string(mode, "type", result);


    if (type == "continuous") {

        stream.reset(new TrexStream( TrexStream::stCONTINUOUS, port_id, stream_id));

    } else if (type == "single_burst") {

        uint32_t total_pkts      = parse_uint32(mode, "total_pkts", result);

        stream.reset(new TrexStream(TrexStream::stSINGLE_BURST, port_id, stream_id));
        stream->set_single_burst(total_pkts);


    } else if (type == "multi_burst") {

        double    ibg_usec         = parse_udouble(mode, "ibg", result);
        uint32_t  num_bursts       = parse_uint32(mode, "count", result);
        uint32_t  pkts_per_burst   = parse_uint32(mode, "pkts_per_burst", result);

        stream.reset(new TrexStream(TrexStream::stMULTI_BURST,port_id, stream_id));
        stream->set_multi_burst(pkts_per_burst,num_bursts,ibg_usec);


    } else {
        generate_parse_err(result, "bad stream type provided: '" + type + "'");
    }

     /* parse the rate of the stream */
    const Json::Value &rate =  parse_object(mode ,"rate", result);
    parse_rate(rate, stream, result);

    return (stream);

}

void 
TrexRpcCmdAddStream::parse_rate(const Json::Value &rate, std::unique_ptr<TrexStream> &stream, Json::Value &result) {

    double value = parse_udouble(rate, "value", result);

    auto rate_types = {"pps", "bps_L1", "bps_L2", "percentage"};
    std::string rate_type = parse_choice(rate, "type", rate_types, result);

    if (rate_type == "pps") {
        stream->set_rate(TrexStreamRate::RATE_PPS, value);
    } else if (rate_type == "bps_L1") {
        stream->set_rate(TrexStreamRate::RATE_BPS_L1, value);
    } else if (rate_type == "bps_L2") {
        stream->set_rate(TrexStreamRate::RATE_BPS_L2, value);
    } else if (rate_type == "percentage") {
        stream->set_rate(TrexStreamRate::RATE_PERCENTAGE, value);
    } else {
        /* impossible */
        assert(0);
    }

}

void 
TrexRpcCmdAddStream::parse_vm_instr_checksum_hw(const Json::Value &inst, std::unique_ptr<TrexStream> &stream, Json::Value &result) {
    uint16_t l2_len = parse_uint16(inst, "l2_len", result); 
    uint16_t l3_len = parse_uint16(inst, "l3_len", result); 
    uint16_t l4_type = parse_uint16(inst, "l4_type", result); 

    stream->m_vm.add_instruction(new StreamVmInstructionFixHwChecksum(l2_len,l3_len,l4_type));
}

void 
TrexRpcCmdAddStream::parse_vm_instr_checksum(const Json::Value &inst, std::unique_ptr<TrexStream> &stream, Json::Value &result) {

    uint16_t pkt_offset = parse_uint16(inst, "pkt_offset", result); 
    stream->m_vm.add_instruction(new StreamVmInstructionFixChecksumIpv4(pkt_offset));
}


void 
TrexRpcCmdAddStream::parse_vm_instr_trim_pkt_size(const Json::Value &inst, std::unique_ptr<TrexStream> &stream, Json::Value &result){

    std::string  flow_var_name = parse_string(inst, "name", result);

    stream->m_vm.add_instruction(new StreamVmInstructionChangePktSize(flow_var_name));
}


void 
TrexRpcCmdAddStream::parse_vm_instr_tuple_flow_var(const Json::Value &inst, std::unique_ptr<TrexStream> &stream, Json::Value &result){


    std::string  flow_var_name = parse_string(inst, "name", result);

    uint32_t ip_min       = parse_uint32(inst, "ip_min", result);
    uint32_t ip_max       = parse_uint32(inst, "ip_max", result);
    uint16_t port_min     = parse_uint16(inst, "port_min", result);
    uint16_t port_max     = parse_uint16(inst, "port_max", result);
    uint32_t limit_flows  = parse_uint32(inst, "limit_flows", result);
    uint16_t flags        = parse_uint16(inst, "flags", result);

    /* archiecture limitation - limit_flows must be greater or equal to DP core count */
    if ( (limit_flows != 0) && (limit_flows < get_platform_api().get_dp_core_count())) {
        std::stringstream ss;
        ss << "cannot limit flows to less than " << (uint32_t)get_platform_api().get_dp_core_count();
        generate_execute_err(result, ss.str());
    }

    stream->m_vm.add_instruction(new StreamVmInstructionFlowClient(flow_var_name,
                                                                   ip_min,
                                                                   ip_max,
                                                                   port_min,
                                                                   port_max,
                                                                   limit_flows,
                                                                   flags
                                                                   ));
}


/**
 * if a user specify min_value and max_value with a step 
 * that does not create a full cycle - pad the values to allow 
 * a true cycle 
 * 
 */
void
TrexRpcCmdAddStream::handle_range_padding(uint64_t &max_value,
                                          uint64_t &min_value,
                                          uint64_t step,
                                          int op,
                                          Json::Value &result) {

    /* pad for the step */
    uint64_t pad = (max_value - min_value + 1) % step; 
    if (pad == 0) {
        return;
    }

    /* the leftover rounded up */
    uint64_t step_pad = step - pad;

    switch (op) {
    case StreamVmInstructionFlowMan::FLOW_VAR_OP_INC:

        if ( (UINT64_MAX - max_value) < step_pad ) {
            generate_parse_err(result, "VM: could not pad range to be a true cycle - '(max_value - min_value + 1) % step' should be zero");
        }
        max_value += step_pad;

        break;

    case StreamVmInstructionFlowMan::FLOW_VAR_OP_DEC:
        if ( min_value < step_pad ) {
            generate_parse_err(result, "VM: could not pad range to be a true cycle - '(max_value - min_value + 1) % step' should be zero");
        }
        min_value -= step_pad;

        break;

    default:
        break;
    }
}

void 
TrexRpcCmdAddStream::check_min_max(uint8_t flow_var_size, 
                                   uint64_t init_value,
                                   uint64_t step,
                                   uint64_t min_value,
                                   uint64_t max_value, 
                                   Json::Value &result){

    if (step == 0) {
        generate_parse_err(result, "VM: step cannot be 0");
    }

    if (max_value < min_value ) {
        std::stringstream ss;
        ss << "VM: requested flow var max value: '" << max_value << "' is smaller than min value: " << min_value;
        generate_parse_err(result, ss.str());
    }

    if (init_value < min_value || init_value > max_value) {
        std::stringstream ss;
        ss << "VM: requested flow var init value: '" << init_value << "' should be in range from min value '" << min_value << "' to max value '" << max_value << "'";
        generate_parse_err(result, ss.str());
    }

    if (flow_var_size == 1 ) {
        if ( (init_value > UINT8_MAX) || (min_value > UINT8_MAX) || (max_value > UINT8_MAX) || (step >UINT8_MAX) )  {
            std::stringstream ss;
            ss << "VM: requested value is bigger than " << UINT8_MAX;
            generate_parse_err(result, ss.str());
        }
    }

    if (flow_var_size == 2 ) {
        if ( (init_value > UINT16_MAX) || (min_value > UINT16_MAX) || (max_value > UINT16_MAX) || (step > UINT16_MAX) )  {
            std::stringstream ss;
            ss << "VM: requested value is bigger than " << UINT16_MAX;
            generate_parse_err(result, ss.str());
        }
    }

    if (flow_var_size == 4 ) {
        if ( (init_value > UINT32_MAX) || (min_value > UINT32_MAX) || (max_value > UINT32_MAX) || (step > UINT32_MAX) )  {
            std::stringstream ss;
            ss << "VM: requested value is bigger than " << UINT32_MAX;
            generate_parse_err(result, ss.str());
        }
    }

}

void 
TrexRpcCmdAddStream::parse_vm_instr_flow_var_rand_limit(const Json::Value &inst, std::unique_ptr<TrexStream> &stream, Json::Value &result) {
    std::string  flow_var_name = parse_string(inst, "name", result);

    auto sizes = {1, 2, 4, 8};
    uint8_t      flow_var_size = parse_choice(inst, "size", sizes, result);
    uint64_t seed    = parse_uint64(inst, "seed", result);
    uint64_t limit   = parse_uint64(inst, "limit", result);
    uint64_t min_value   = parse_uint64(inst, "min_value", result);
    uint64_t max_value   = parse_uint64(inst, "max_value", result);

	/* archiecture limitation - limit_flows must be greater or equal to DP core count */
	if (limit < 1) {
		std::stringstream ss;
        ss << "VM: request random flow var variable with limit of zero '";
		generate_parse_err(result, ss.str());
	}

    check_min_max(flow_var_size, min_value, 1, min_value, max_value, result);

    stream->m_vm.add_instruction(new StreamVmInstructionFlowRandLimit(flow_var_name,
                                                                      flow_var_size,
                                                                      limit,
                                                                      min_value,
                                                                      max_value,
                                                                      seed)
                                 );
}

void 
TrexRpcCmdAddStream::parse_vm_instr_flow_var(const Json::Value &inst, std::unique_ptr<TrexStream> &stream, Json::Value &result) {
    std::string  flow_var_name = parse_string(inst, "name", result);

    auto sizes = {1, 2, 4, 8};
    uint8_t      flow_var_size = parse_choice(inst, "size", sizes, result);

    auto ops = {"inc", "dec", "random"};
    std::string  op_type_str = parse_choice(inst, "op", ops, result);

    StreamVmInstructionFlowMan::flow_var_op_e op_type;

    if (op_type_str == "inc") {
        op_type = StreamVmInstructionFlowMan::FLOW_VAR_OP_INC;
    } else if (op_type_str == "dec") {
        op_type = StreamVmInstructionFlowMan::FLOW_VAR_OP_DEC;
    } else if (op_type_str == "random") {
        op_type = StreamVmInstructionFlowMan::FLOW_VAR_OP_RANDOM;
    } else {
        throw TrexRpcException("internal error");
    }

    uint64_t init_value  = parse_uint64(inst, "init_value", result);
    uint64_t min_value   = parse_uint64(inst, "min_value", result);
    uint64_t max_value   = parse_uint64(inst, "max_value", result);
    uint64_t step        = parse_uint64(inst, "step", result);

    check_min_max(flow_var_size, init_value, step, min_value, max_value, result);

    /* implicit range padding if possible */
    handle_range_padding(max_value,min_value,step, op_type, result);

    stream->m_vm.add_instruction(new StreamVmInstructionFlowMan(flow_var_name,
                                                                flow_var_size,
                                                                op_type,
                                                                init_value,
                                                                min_value,
                                                                max_value,
                                                                step)
                                 );
}


void 
TrexRpcCmdAddStream::parse_vm_instr_write_mask_flow_var(const Json::Value &inst, std::unique_ptr<TrexStream> &stream, Json::Value &result) {
    std::string  flow_var_name = parse_string(inst, "name", result);
    uint16_t     pkt_offset    = parse_uint16(inst, "pkt_offset", result);
    uint16_t      pkt_cast_size = parse_uint16(inst, "pkt_cast_size", result);
    uint32_t     mask          = parse_uint32(inst, "mask", result);
    int          shift         = parse_int(inst, "shift", result);
    int          add_value     = parse_int(inst, "add_value", result);
    bool         is_big_endian = parse_bool(inst,   "is_big_endian", result);

    stream->m_vm.add_instruction(new StreamVmInstructionWriteMaskToPkt(flow_var_name,
                                                                       pkt_offset,
                                                                       (uint8_t)pkt_cast_size,
                                                                       mask,
                                                                       shift,
                                                                       add_value,
                                                                       is_big_endian));
}


void 
TrexRpcCmdAddStream::parse_vm_instr_write_flow_var(const Json::Value &inst, std::unique_ptr<TrexStream> &stream, Json::Value &result) {
    std::string  flow_var_name = parse_string(inst, "name", result);
    uint16_t     pkt_offset    = parse_uint16(inst, "pkt_offset", result);
    int          add_value     = parse_int(inst,    "add_value", result);
    bool         is_big_endian = parse_bool(inst,   "is_big_endian", result);

    stream->m_vm.add_instruction(new StreamVmInstructionWriteToPkt(flow_var_name,
                                                                   pkt_offset,
                                                                   add_value,
                                                                   is_big_endian));
}

void 
TrexRpcCmdAddStream::parse_vm(const Json::Value &vm, std::unique_ptr<TrexStream> &stream, Json::Value &result) {

    const Json::Value &instructions =  parse_array(vm ,"instructions", result);

    /* array of VM instructions on vm */
    for (int i = 0; i < instructions.size(); i++) {
        const Json::Value & inst = parse_object(instructions, i, result);

        auto vm_types = {"fix_checksum_hw", "fix_checksum_ipv4", "flow_var", "write_flow_var","tuple_flow_var","trim_pkt_size","write_mask_flow_var","flow_var_rand_limit"};
        std::string vm_type = parse_choice(inst, "type", vm_types, result);

        // checksum instruction
        if (vm_type == "fix_checksum_ipv4") {
            parse_vm_instr_checksum(inst, stream, result);

        } else if (vm_type == "fix_checksum_hw") {

            parse_vm_instr_checksum_hw(inst, stream, result);

        } else if (vm_type == "flow_var") {
            parse_vm_instr_flow_var(inst, stream, result);

        } else if (vm_type == "flow_var_rand_limit") {
            parse_vm_instr_flow_var_rand_limit(inst, stream, result);

        } else if (vm_type == "write_flow_var") {
            parse_vm_instr_write_flow_var(inst, stream, result);

        } else if (vm_type == "tuple_flow_var") {
           parse_vm_instr_tuple_flow_var(inst, stream, result);

        } else if (vm_type == "trim_pkt_size") {
            parse_vm_instr_trim_pkt_size(inst, stream, result);
        }else if (vm_type == "write_mask_flow_var") {
            parse_vm_instr_write_mask_flow_var(inst, stream, result);
        } else {
            /* internal error */
            throw TrexRpcException("internal error");
        }
    }

    stream->m_cache_size      = parse_uint16(vm, "cache", result,0); /* default is zero */

}

void
TrexRpcCmdAddStream::validate_stream(const std::unique_ptr<TrexStream> &stream, Json::Value &result) {

    /* add the stream to the port's stream table */
    TrexStatelessPort * port = get_stateless_obj()->get_port_by_id(stream->m_port_id);

    /* does such a stream exists ? */
    if (port->get_stream_by_id(stream->m_stream_id)) {
        std::stringstream ss;
        ss << "stream " << stream->m_stream_id << " already exists";
        generate_execute_err(result, ss.str());
    }

}

/***************************
 * remove stream
 * 
 **************************/
trex_rpc_cmd_rc_e
TrexRpcCmdRemoveStream::_run(const Json::Value &params, Json::Value &result) {

    uint8_t port_id = parse_port(params, result);
    TrexStatelessPort *port = get_stateless_obj()->get_port_by_id(port_id);

    uint32_t stream_id = parse_uint32(params, "stream_id", result);
    TrexStream *stream = port->get_stream_by_id(stream_id);

    if (!stream) {
        std::stringstream ss;
        ss << "stream " << stream_id << " does not exists";
        generate_execute_err(result, ss.str());
    }

    try {
        port->remove_stream(stream);
    } catch (const TrexException &ex) {
        generate_execute_err(result, ex.what());
    }
    
    delete stream;

    result["result"] = Json::objectValue;

    return (TREX_RPC_CMD_OK);
}

/***************************
 * remove all streams
 * for a port
 * 
 **************************/
trex_rpc_cmd_rc_e
TrexRpcCmdRemoveAllStreams::_run(const Json::Value &params, Json::Value &result) {

    uint8_t port_id = parse_port(params, result);
    TrexStatelessPort *port = get_stateless_obj()->get_port_by_id(port_id);

    try {
        port->remove_and_delete_all_streams();
    } catch (const TrexException &ex) {
        generate_execute_err(result, ex.what());
    }


    result["result"] = Json::objectValue;

    return (TREX_RPC_CMD_OK);
}


/***************************
 * get stream by id
 * on a specific port 
 * 
 **************************/
trex_rpc_cmd_rc_e
TrexRpcCmdGetStream::_run(const Json::Value &params, Json::Value &result) {

    uint8_t port_id = parse_port(params, result);
    TrexStatelessPort *port = get_stateless_obj()->get_port_by_id(port_id);

    bool     get_pkt   = parse_bool(params, "get_pkt", result);
    uint32_t stream_id = parse_uint32(params, "stream_id", result);

    TrexStream *stream = port->get_stream_by_id(stream_id);

    if (!stream) {
        std::stringstream ss;
        ss << "stream id " << stream_id << " on port " << (int)port_id << " does not exists";
        generate_execute_err(result, ss.str());
    }

    /* return the stored stream json (instead of decoding it all over again) */
    Json::Value j = stream->get_stream_json();
    if (!get_pkt) {
        j.removeMember("packet");
    }

    result["result"]["stream"] = j;

    return (TREX_RPC_CMD_OK);

}

/***************************
 * start traffic on port
 * 
 **************************/
trex_rpc_cmd_rc_e
TrexRpcCmdStartTraffic::_run(const Json::Value &params, Json::Value &result) {

    uint8_t port_id = parse_port(params, result);
    TrexStatelessPort *port = get_stateless_obj()->get_port_by_id(port_id);

    double    duration    = parse_double(params, "duration", result);
    bool      force       = parse_bool(params, "force", result);
    uint64_t  core_mask   = parse_uint64(params, "core_mask", result, TrexDPCoreMask::MASK_ALL);
    double    start_at_ts = parse_double(params, "start_at_ts", result, 0);

    /* check for a valid core mask */
    if (!TrexDPCoreMask::is_valid_mask(port->get_dp_core_count(), core_mask)) {
        std::stringstream ss;
        ss << "core_mask: '0x" << std::hex << core_mask << "' for " << std::to_string(port->get_dp_core_count()) << " cores generates an empty set"; 
        generate_parse_err(result, ss.str());
    }

    if ( port->is_rx_running_cfg_tasks() ) {
        generate_execute_err(result, "Interface is in the middle of configuration");
    }

    /* multiplier */
    const Json::Value &mul_obj  = parse_object(params, "mul", result);

    std::string type   = parse_choice(mul_obj, "type", TrexPortMultiplier::g_types, result);
    std::string op     = parse_string(mul_obj, "op", result);
    double      value  = parse_udouble(mul_obj, "value", result);
    
    if ( value == 0 ){
        generate_parse_err(result, "multiplier can't be zero");
    }

    if (op != "abs") {
        generate_parse_err(result, "start message can only specify absolute speed rate");
    }

    dsec_t ts = now_sec();
    TrexPortMultiplier mul(type, op, value);

    try {
        port->start_traffic(mul, duration, force, core_mask, start_at_ts);

    } catch (const TrexException &ex) {
        generate_execute_err(result, ex.what());
    }

    result["result"]["multiplier"] = port->get_multiplier();
    result["result"]["ts"]         = ts;
    
    return (TREX_RPC_CMD_OK);
}

/***************************
 * stop traffic on port
 * 
 **************************/
trex_rpc_cmd_rc_e
TrexRpcCmdStopTraffic::_run(const Json::Value &params, Json::Value &result) {

    uint8_t port_id = parse_port(params, result);
    TrexStatelessPort *port = get_stateless_obj()->get_port_by_id(port_id);

    try {
        port->stop_traffic();
    } catch (const TrexException &ex) {
        generate_execute_err(result, ex.what());
    }

    result["result"] = Json::objectValue;

    return (TREX_RPC_CMD_OK);
}

/***************************
 * remove all hardware filters
 * 
 **************************/
trex_rpc_cmd_rc_e
TrexRpcCmdRemoveRXFilters::_run(const Json::Value &params, Json::Value &result) {

    uint8_t port_id = parse_port(params, result);
    TrexStatelessPort *port = get_stateless_obj()->get_port_by_id(port_id);

    try {
        port->remove_rx_filters();
    } catch (const TrexException &ex) {
        generate_execute_err(result, ex.what());
    }

    result["result"] = Json::objectValue;

    return (TREX_RPC_CMD_OK);
}


/***************************
 * pause traffic
 * 
 **************************/
trex_rpc_cmd_rc_e
TrexRpcCmdPauseTraffic::_run(const Json::Value &params, Json::Value &result) {

    uint8_t port_id = parse_port(params, result);
    TrexStatelessPort *port = get_stateless_obj()->get_port_by_id(port_id);

    try {
        port->pause_traffic();
    } catch (const TrexException &ex) {
        generate_execute_err(result, ex.what());
    }

    result["result"] = Json::objectValue;

    return (TREX_RPC_CMD_OK);
}

trex_rpc_cmd_rc_e
TrexRpcCmdPauseStreams::_run(const Json::Value &params, Json::Value &result) {

    uint8_t port_id = parse_port(params, result);
    TrexStatelessPort *port = get_stateless_obj()->get_port_by_id(port_id);
    const Json::Value &stream_ids_json = parse_array(params, "stream_ids", result);
    stream_ids_t stream_ids;

    for( const Json::Value &itr : stream_ids_json ) {
        uint32_t stream_id = itr.asUInt();
        TrexStream *stream = port->get_stream_by_id(stream_id);
        if (!stream) {
            std::stringstream ss;
            ss << "pause_streams: stream " << stream_id << " does not exists";
            generate_execute_err(result, ss.str());
        }
        stream_ids.insert(stream_id);
    }

    if ( stream_ids.empty() ) {
        generate_parse_err(result, "please specify streams to pause");
    }

    try {
        port->pause_streams(stream_ids);
    } catch (const TrexException &ex) {
        generate_execute_err(result, ex.what());
    }

    result["result"] = Json::objectValue;

    return (TREX_RPC_CMD_OK);
}

/***************************
 * resume traffic
 * 
 **************************/
trex_rpc_cmd_rc_e
TrexRpcCmdResumeTraffic::_run(const Json::Value &params, Json::Value &result) {

    uint8_t port_id = parse_port(params, result);
    TrexStatelessPort *port = get_stateless_obj()->get_port_by_id(port_id);

    try {
        port->resume_traffic();
    } catch (const TrexException &ex) {
        generate_execute_err(result, ex.what());
    }

    result["result"] = Json::objectValue;

    return (TREX_RPC_CMD_OK);
}

trex_rpc_cmd_rc_e
TrexRpcCmdResumeStreams::_run(const Json::Value &params, Json::Value &result) {

    uint8_t port_id = parse_port(params, result);
    TrexStatelessPort *port = get_stateless_obj()->get_port_by_id(port_id);
    const Json::Value &stream_ids_json = parse_array(params, "stream_ids", result);
    stream_ids_t stream_ids;

    for( const Json::Value &itr : stream_ids_json ) {
        uint32_t stream_id = itr.asUInt();
        TrexStream *stream = port->get_stream_by_id(stream_id);
        if (!stream) {
            std::stringstream ss;
            ss << "resume_streams: stream " << stream_id << " does not exists";
            generate_execute_err(result, ss.str());
        }
        stream_ids.insert(stream_id);
    }

    if ( stream_ids.empty() ) {
        generate_parse_err(result, "please specify streams to resume");
    }

    try {
        port->resume_streams(stream_ids);
    } catch (const TrexException &ex) {
        generate_execute_err(result, ex.what());
    }

    result["result"] = Json::objectValue;

    return (TREX_RPC_CMD_OK);
}

/***************************
 * update traffic
 * 
 **************************/
trex_rpc_cmd_rc_e
TrexRpcCmdUpdateTraffic::_run(const Json::Value &params, Json::Value &result) {

    uint8_t port_id = parse_port(params, result);
    TrexStatelessPort *port = get_stateless_obj()->get_port_by_id(port_id);

    bool force = parse_bool(params, "force", result);

    /* multiplier */

    const Json::Value &mul_obj  = parse_object(params, "mul", result);

    std::string type   = parse_choice(mul_obj, "type", TrexPortMultiplier::g_types, result);
    std::string op     = parse_choice(mul_obj, "op", TrexPortMultiplier::g_ops, result);
    double      value  = parse_double(mul_obj, "value", result);

    TrexPortMultiplier mul(type, op, value);


    try {
        port->update_traffic(mul, force);
    } catch (const TrexException &ex) {
        generate_execute_err(result, ex.what());
    }

    result["result"]["multiplier"] = port->get_multiplier();

    return (TREX_RPC_CMD_OK);
}

trex_rpc_cmd_rc_e
TrexRpcCmdUpdateStreams::_run(const Json::Value &params, Json::Value &result) {

    uint8_t port_id = parse_port(params, result);
    TrexStatelessPort *port = get_stateless_obj()->get_port_by_id(port_id);
    const Json::Value &stream_ids_json = parse_array(params, "stream_ids", result);
    std::vector <TrexStream *> streams;

    bool force = parse_bool(params, "force", result);

    /* multiplier */

    const Json::Value &mul_obj  = parse_object(params, "mul", result);

    std::string type   = parse_choice(mul_obj, "type", TrexPortMultiplier::g_types, result);
    std::string op     = parse_choice(mul_obj, "op", TrexPortMultiplier::g_ops, result);
    double      value  = parse_double(mul_obj, "value", result);

    TrexPortMultiplier mul(type, op, value);

    for( const Json::Value &itr : stream_ids_json ) {
        uint32_t stream_id = itr.asUInt();
        TrexStream *stream = port->get_stream_by_id(stream_id);
        if (!stream) {
            std::stringstream ss;
            ss << "update_streams: stream " << stream_id << " does not exists";
            generate_execute_err(result, ss.str());
        }
        streams.push_back(stream);
    }

    if ( streams.empty() ) {
        generate_parse_err(result, "please specify streams to update");
    }

    try {
        port->update_streams(mul, force, streams);
    } catch (const TrexException &ex) {
        generate_execute_err(result, ex.what());
    }

    result["result"]["multiplier"] = port->get_multiplier();

    return (TREX_RPC_CMD_OK);
}

/***************************
 * validate
 *  
 * checks that the port
 * attached streams are 
 * valid as a program 
 **************************/
trex_rpc_cmd_rc_e
TrexRpcCmdValidate::_run(const Json::Value &params, Json::Value &result) {
    uint8_t port_id = parse_port(params, result);
    TrexStatelessPort *port = get_stateless_obj()->get_port_by_id(port_id);

    const TrexStreamsGraphObj *graph = NULL;

    try {
        graph = port->validate();
    }
    catch (const TrexException &ex) {
        generate_execute_err(result, ex.what());
    }

    Json::Value &res = result["result"];
    /* max values */
    res["rate"]["max_bps_l2"]    = graph->get_max_bps_l2();
    res["rate"]["max_bps_l1"]    = graph->get_max_bps_l1();
    res["rate"]["max_pps"]       = graph->get_max_pps();
    res["rate"]["max_line_util"] = (graph->get_max_bps_l1() / port->get_port_speed_bps()) * 100.01;

    /* min values */
    res["rate"]["min_bps_l2"]    = graph->get_max_bps_l2(0);
    res["rate"]["min_bps_l1"]    = graph->get_max_bps_l1(0);
    res["rate"]["min_pps"]       = graph->get_max_pps(0);
    res["rate"]["min_line_util"] = (graph->get_max_bps_l1(0) / port->get_port_speed_bps()) * 100.01;

    res["graph"]["expected_duration"] = graph->get_duration();
    res["graph"]["events_count"] = (int)graph->get_events().size();

    res["graph"]["events"] = Json::arrayValue;

    int index = 0;
    for (const auto &ev : graph->get_events()) {
        Json::Value ev_json;

        ev_json["time_usec"]     = ev.time;
        ev_json["diff_bps_l2"]   = ev.diff_bps_l2;
        ev_json["diff_bps_l1"]   = ev.diff_bps_l1;
        ev_json["diff_pps"]      = ev.diff_pps;
        ev_json["stream_id"]     = ev.stream_id;

        result["result"]["graph"]["events"].append(ev_json);

        index++;
        if (index >= 100) {
            break;
        }
    }


    return (TREX_RPC_CMD_OK);
}


/**
 * push a remote PCAP on a port
 *
 */
trex_rpc_cmd_rc_e
TrexRpcCmdPushRemote::_run(const Json::Value &params, Json::Value &result) {

    uint8_t port_id = parse_port(params, result);
    std::string  pcap_filename  = parse_string(params, "pcap_filename", result);
    double       ipg_usec       = parse_double(params, "ipg_usec", result);
    double       min_ipg_sec    = usec_to_sec(parse_udouble(params, "min_ipg_usec", result, 0));
    double       speedup        = parse_udouble(params, "speedup", result);
    uint32_t     count          = parse_uint32(params, "count", result);
    double       duration       = parse_double(params, "duration", result);
    bool         is_dual        = parse_bool(params,   "is_dual", result, false);
    std::string  slave_handler  = parse_string(params, "slave_handler", result, "");

    TrexStatelessPort *port = get_stateless_obj()->get_port_by_id(port_id);

    /* for dual mode - make sure slave_handler matches */
    if (is_dual) {
        TrexStatelessPort *slave = get_stateless_obj()->get_port_by_id(port_id ^ 0x1);
        if (!slave->get_owner().verify(slave_handler)) {
            generate_execute_err(result, "incorrect or missing slave port handler");
        }
    }


    /* IO might take time, increase timeout of WD inside this function */
    TrexWatchDog::IOFunction dummy;
    (void)dummy;

    try {
        port->push_remote(pcap_filename, ipg_usec, min_ipg_sec, speedup, count, duration, is_dual);
    } catch (const TrexException &ex) {
        generate_execute_err(result, ex.what());
    }

    result["result"] = Json::objectValue;
    return (TREX_RPC_CMD_OK);

}


/**
 * set service mode on/off
 * 
 */
trex_rpc_cmd_rc_e
TrexRpcCmdSetServiceMode::_run(const Json::Value &params, Json::Value &result) {
    uint8_t port_id = parse_port(params, result);
    bool enabled = parse_bool(params, "enabled", result);
    
    TrexStatelessPort *port = get_stateless_obj()->get_port_by_id(port_id);
    try {
        port->set_service_mode(enabled);
    } catch (TrexException &ex) {
        generate_execute_err(result, ex.what());
    }
    
    result["result"] = Json::objectValue;
    return (TREX_RPC_CMD_OK);
}

/****************************** component implementation ******************************/

/**
 * STL RPC component
 * 
 */
TrexRpcCmdsSTL::TrexRpcCmdsSTL() : TrexRpcComponent("STL") {
    
    /* PG IDs */
    m_cmds.push_back(new TrexRpcCmdGetActivePGIds(this));
    m_cmds.push_back(new TrexRpcCmdGetPGIdsStats(this));
    
    /* streams */
    m_cmds.push_back(new TrexRpcCmdGetStreamList(this));
    m_cmds.push_back(new TrexRpcCmdGetStream(this));
    m_cmds.push_back(new TrexRpcCmdGetAllStreams(this));
    m_cmds.push_back(new TrexRpcCmdAddStream(this));
    m_cmds.push_back(new TrexRpcCmdRemoveStream(this));
    m_cmds.push_back(new TrexRpcCmdRemoveAllStreams(this));
    
    /* traffic */
    m_cmds.push_back(new TrexRpcCmdStartTraffic(this));
    m_cmds.push_back(new TrexRpcCmdStopTraffic(this));
    m_cmds.push_back(new TrexRpcCmdPauseTraffic(this));
    m_cmds.push_back(new TrexRpcCmdPauseStreams(this));
    m_cmds.push_back(new TrexRpcCmdResumeTraffic(this));
    m_cmds.push_back(new TrexRpcCmdResumeStreams(this));
    m_cmds.push_back(new TrexRpcCmdUpdateTraffic(this));
    m_cmds.push_back(new TrexRpcCmdUpdateStreams(this));
    m_cmds.push_back(new TrexRpcCmdValidate(this));
    m_cmds.push_back(new TrexRpcCmdRemoveRXFilters(this));
    
    /* service mode */
    m_cmds.push_back(new TrexRpcCmdSetServiceMode(this));
    
    /* pcap */
    m_cmds.push_back(new TrexRpcCmdPushRemote(this));
}


<|MERGE_RESOLUTION|>--- conflicted
+++ resolved
@@ -109,49 +109,6 @@
 
 /****************************** commands implementation ******************************/
 
-<<<<<<< HEAD
-=======
-/**
- * fetch the port status
- *
- * @author imarom (09-Dec-15)
- *
- * @param params
- * @param result
- *
- * @return trex_rpc_cmd_rc_e
- */
-trex_rpc_cmd_rc_e
-TrexRpcCmdGetPortStatus::_run(const Json::Value &params, Json::Value &result) {
-    uint8_t port_id = parse_port(params, result);
-    verify_fast_stack(params, result, port_id);
-
-    TrexStatelessPort *port = get_stateless_obj()->get_port_by_id(port_id);
-    Json::Value &res = result["result"];
-
-    if ( port->is_rx_running_cfg_tasks() ) {
-        generate_try_again(result);
-    }
-    res["owner"]         = (port->get_owner().is_free() ? "" : port->get_owner().get_name());
-    res["state"]         = port->get_state_as_string();
-    res["max_stream_id"] = port->get_max_stream_id();
-    res["service"]       = port->is_service_mode_on();
-    
-    // promisc, speed etc.
-    get_platform_api().getPortAttrObj(port_id)->to_json(res["attr"]);
-
-    /* RX info */
-    try {
-        port->port_attr_to_json(res["attr"]); // mac/vlan/ip etc.
-        port->rx_features_to_json(res["rx_info"]);
-    } catch (const TrexException &ex) {
-        generate_execute_err(result, ex.what());
-    }
-
-    return (TREX_RPC_CMD_OK);
-}
-
->>>>>>> 9e5b1aca
 
 /**
  * get active packet group IDs
