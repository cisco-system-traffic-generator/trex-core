--- conflicted
+++ resolved
@@ -30,10 +30,7 @@
 
 * STL/ASTF
 ** L2 emulation (IPv4,IPv6,Dot1q,QinQ) API using Linux network namespace. This works for STL and ASTF see link:trex_stateless.html#linux_network_namespace[name space] for more info
-<<<<<<< HEAD
-* STL, supports VxLAN hardware counters for XL710/X710 
 * Maximum of 24 ports (instead of 16)
-=======
 * STL, supports VxLAN hardware counters for XL710/X710
 ** Stream config. +
 (Add flow stats "magic" to inner layers of VXLAN stream)
@@ -64,7 +61,7 @@
 *** Network replaces VXLAN (strips current and adds new): +
 Need to configure both stream and TRex port
 
->>>>>>> b2239648
+
 
 == Release 2.49 ==
 
