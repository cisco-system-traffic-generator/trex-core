# Compiled source #
###################
*.com
*.class
*.dll
*.exe
*.o
*.so
.lock*
linux_dpdk*
linux*
scripts/_t-rex-*
scripts/bp-sim-*
scripts/doc/*
scripts/mock-*

*.pyc

 
# Packages #
############
# it's better to unpack these files and commit the raw source
# git has its own built in compression methods
*.7z
*.dmg
*.gz
*.iso
*.jar
*.rar
*.tar
*.zip
<<<<<<< HEAD
  
# Logs and databases #
######################
*.log
*.sql
*.sqlite
=======
*.vpj
>>>>>>> abe95553
 
# OS generated files #
######################
.DS_Store
.DS_Store?
._*
.Trashes
ehthumbs.db
Thumbs.db


# IDE/ Editors files #
######################
.idea/
*.vpj
*.vpw
*.vtg
*.vpwhist
   <|MERGE_RESOLUTION|>--- conflicted
+++ resolved
@@ -1,21 +1,11 @@
 # Compiled source #
 ###################
-*.com
-*.class
-*.dll
-*.exe
-*.o
-*.so
-.lock*
-linux_dpdk*
+.lock-waf*
+.waf*
 linux*
-scripts/_t-rex-*
-scripts/bp-sim-*
 scripts/doc/*
-scripts/mock-*
-
+build/
 *.pyc
-
  
 # Packages #
 ############
@@ -29,16 +19,7 @@
 *.rar
 *.tar
 *.zip
-<<<<<<< HEAD
-  
-# Logs and databases #
-######################
-*.log
-*.sql
-*.sqlite
-=======
 *.vpj
->>>>>>> abe95553
  
 # OS generated files #
 ######################
@@ -49,7 +30,6 @@
 ehthumbs.db
 Thumbs.db
 
-
 # IDE/ Editors files #
 ######################
 .idea/
