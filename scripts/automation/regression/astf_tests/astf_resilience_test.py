--- conflicted
+++ resolved
@@ -19,14 +19,9 @@
         if setup in ['trex12']:
             self.weak = True
         self.low_memory = self.weak
-<<<<<<< HEAD
-        if setup in ['trex41']:
-            self.low_memory = True # trex-41 uses the memory for the driver and crash
-=======
         if setup in ['trex41']::
             self.low_memory = True # trex-41 uses the memory for the driver and crash
 
->>>>>>> 3047e610
 
     def ip_gen(self, client_base, server_base, client_ips, server_ips):
         assert client_ips>0
@@ -104,26 +99,17 @@
         return ''.join(random.choice(letters) for i in range(stringLength))
 
 
-<<<<<<< HEAD
     def test_astf_params_dynamic_profile(self):
-=======
-    def __test_astf_params_dynamic_profile(self):
->>>>>>> 3047e610
         print('')
 
         for client_ips in (1<<8, 1<<16):
             for server_ips in (1<<8, 1<<16):
                 for templates in (1, 1<<8, 1<<12):
-<<<<<<< HEAD
-                    if self.weak and templates > 1<<8:
-                        continue
-=======
                     if self.weak:
                         if ( (templates > 1<<8) or 
                              (server_ips > 1<<8 ) or 
                              (client_ips > 1<<8 ) ):
                            continue
->>>>>>> 3047e610
 
                     params = {
                         'client_ips': client_ips,
@@ -146,10 +132,7 @@
                     self.astf_trex.start(duration = 1, nc = True, pid_input=str(random_profile))
                     print('Start took: %g' % round(time.time() - start_time, 3))
                     self.astf_trex.stop(pid_input=str(random_profile))
-<<<<<<< HEAD
-=======
         self.astf_trex.reset()
->>>>>>> 3047e610
 
 
     def test_double_start_stop(self):
@@ -191,14 +174,6 @@
 
     def test_stress_start_stop_dynamic_profile(self):
         print('')
-<<<<<<< HEAD
-
-        if self.low_memory:
-            self.skip('not enough memory for this test')
-
-        c = self.astf_trex
-        for n in range(1000):
-=======
         c = self.astf_trex
 
         profiles =1000
@@ -206,7 +181,6 @@
             profiles = 100
  
         for n in range(profiles):
->>>>>>> 3047e610
             profile_n = self.randomString()
             port_n = 9000 + n
             tunables = {'port': port_n}
