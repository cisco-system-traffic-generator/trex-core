--- conflicted
+++ resolved
@@ -13,8 +13,7 @@
 from trex_stl_lib.utils.text_opts import *
 from trex_stl_lib.utils import text_tables
 from trex_stl_lib import trex_stl_stats
-import trex_root_path
-from common.filters import ToggleFilter
+from trex_stl_lib.utils.filters import ToggleFilter
 
 # for STL exceptions
 from trex_stl_lib.api import *
@@ -64,42 +63,38 @@
     def __init__ (self, mng):
         super(TrexTUIDashBoard, self).__init__(mng, "dashboard")
 
+        self.ports = self.stateless_client.get_all_ports()
+
         self.key_actions = OrderedDict()
 
         self.key_actions['c'] = {'action': self.action_clear,  'legend': 'clear', 'show': True}
-        self.key_actions['p'] = {'action': self.action_pause,  'legend': 'pause', 'show': True}
-        self.key_actions['r'] = {'action': self.action_resume, 'legend': 'resume', 'show': True}
+        self.key_actions['p'] = {'action': self.action_pause,  'legend': 'pause', 'show': True, 'color': 'red'}
+        self.key_actions['r'] = {'action': self.action_resume, 'legend': 'resume', 'show': True, 'color': 'blue'}
         self.key_actions['+'] = {'action': self.action_raise,  'legend': 'up 5%', 'show': True}
         self.key_actions['-'] = {'action': self.action_lower,  'legend': 'low 5%', 'show': True}
 
-<<<<<<< HEAD
         self.key_actions['o'] = {'action': self.action_show_owned,  'legend': 'owned ports', 'show': True}
         self.key_actions['a'] = {'action': self.action_show_all,  'legend': 'all ports', 'show': True}
 
+        # register all the ports to the toggle action
+        for port_id in self.ports:
+            self.key_actions[str(port_id)] = {'action': self.action_toggle_port(port_id), 'legend': 'port {0}'.format(port_id), 'show': False}
+
+
+        self.toggle_filter = ToggleFilter(self.ports)
+
         if self.stateless_client.get_acquired_ports():
-            self.ports_filter = self.FILTER_ACQUIRED
-        else:
-            self.ports_filter = self.FILTER_ALL
-
-
-    def get_ports (self):
-        if self.ports_filter == self.FILTER_ACQUIRED:
-            return self.stateless_client.get_acquired_ports()
-
-        elif self.ports_filter == self.FILTER_ALL:
-            return self.stateless_client.get_all_ports()
-
-        assert(0)
+            self.action_show_owned()
+        else:
+            self.action_show_all()
+
+
+    def get_showed_ports (self):
+        return self.toggle_filter.filter_items()
+
 
     def show (self):
-        stats = self.stateless_client._get_formatted_stats(self.get_ports())
-=======
-        self.ports = self.stateless_client.get_all_ports()
-        self.toggle_filter = ToggleFilter(self.ports)
-
-    def show (self):
-        stats = self.stateless_client._get_formatted_stats(self.toggle_filter.filter_items())
->>>>>>> 3bafb039
+        stats = self.stateless_client._get_formatted_stats(self.get_showed_ports())
         # print stats to screen
         for stat_type, stat_data in stats.items():
             text_tables.print_table_with_header(stat_data.text_table, stat_type)
@@ -111,17 +106,21 @@
         allowed['c'] = self.key_actions['c']
         allowed['o'] = self.key_actions['o']
         allowed['a'] = self.key_actions['a']
-
-        if self.ports_filter == self.FILTER_ALL and self.stateless_client.get_acquired_ports() != self.stateless_client.get_all_ports():
+        for i in self.ports:
+            allowed[str(i)] = self.key_actions[str(i)]
+
+
+        # if not all ports are acquired - no operations
+        if not (set(self.get_showed_ports()) <= set(self.stateless_client.get_acquired_ports())):
             return allowed
 
-        if len(self.stateless_client.get_transmitting_ports()) > 0:
+        # if any/some ports are transmitting - support those actions
+        if set(self.get_showed_ports()) & set(self.stateless_client.get_transmitting_ports()):
             allowed['p'] = self.key_actions['p']
             allowed['+'] = self.key_actions['+']
             allowed['-'] = self.key_actions['-']
 
-
-        if len(self.stateless_client.get_paused_ports()) > 0:
+        if set(self.get_showed_ports()) & set(self.stateless_client.get_paused_ports()):
             allowed['r'] = self.key_actions['r']
 
         return allowed
@@ -130,7 +129,7 @@
     ######### actions
     def action_pause (self):
         try:
-            rc = self.stateless_client.pause(ports = self.mng.ports)
+            rc = self.stateless_client.pause(ports = self.get_showed_ports())
         except STLError:
             pass
 
@@ -140,7 +139,7 @@
 
     def action_resume (self):
         try:
-            self.stateless_client.resume(ports = self.mng.ports)
+            self.stateless_client.resume(ports = self.get_showed_ports())
         except STLError:
             pass
 
@@ -149,7 +148,7 @@
 
     def action_raise (self):
         try:
-            self.stateless_client.update(mult = "5%+", ports = self.mng.ports)
+            self.stateless_client.update(mult = "5%+", ports = self.get_showed_ports())
         except STLError:
             pass
 
@@ -158,7 +157,7 @@
 
     def action_lower (self):
         try:
-            self.stateless_client.update(mult = "5%-", ports = self.mng.ports)
+            self.stateless_client.update(mult = "5%-", ports = self.get_showed_ports())
         except STLError:
             pass
 
@@ -166,116 +165,26 @@
 
 
     def action_show_owned (self):
-        self.ports_filter = self.FILTER_ACQUIRED
+        self.toggle_filter.reset()
+        self.toggle_filter.toggle_items(*self.stateless_client.get_acquired_ports())
         return ""
 
     def action_show_all (self):
-        self.ports_filter = self.FILTER_ALL
+        self.toggle_filter.reset()
+        self.toggle_filter.toggle_items(*self.stateless_client.get_all_ports())
         return ""
 
     def action_clear (self):
-        self.stateless_client.clear_stats(self.mng.ports)
+        self.stateless_client.clear_stats(self.toggle_filter.filter_items())
         return "cleared all stats"
 
 
-# port panel
-class TrexTUIPort(TrexTUIPanel):
-    def __init__ (self, mng, port_id):
-        super(TrexTUIPort, self).__init__(mng, "port {0}".format(port_id))
-
-        self.port_id = port_id
-        self.port = self.mng.stateless_client.get_port(port_id)
-
-        self.key_actions = OrderedDict()
-
-        self.key_actions['c'] = {'action': self.action_clear,  'legend': 'clear', 'show': True}
-        self.key_actions['p'] = {'action': self.action_pause, 'legend': 'pause', 'show': True}
-        self.key_actions['r'] = {'action': self.action_resume, 'legend': 'resume', 'show': True}
-        self.key_actions['+'] = {'action': self.action_raise, 'legend': 'up 5%', 'show': True}
-        self.key_actions['-'] = {'action': self.action_lower, 'legend': 'low 5%', 'show': True}
-        self.key_actions['t'] = {'action': self.action_toggle_graph, 'legend': 'toggle graph', 'show': True}
-
-
-    def show (self):
-        if self.mng.tui.is_graph is False:
-            stats = self.stateless_client._get_formatted_stats([self.port_id])
-            # print stats to screen
-            for stat_type, stat_data in stats.items():
-                text_tables.print_table_with_header(stat_data.text_table, stat_type)
-        else:
-            stats = self.stateless_client._get_formatted_stats([self.port_id], stats_mask = trex_stl_stats.GRAPH_PORT_COMPACT)
-            for stat_type, stat_data in stats.items():
-                text_tables.print_table_with_header(stat_data.text_table, stat_type)
-
-    def get_key_actions (self):
-
-        allowed = OrderedDict()
-
-        allowed['c'] = self.key_actions['c']
-        allowed['t'] = self.key_actions['t']
-
-        if self.port_id not in self.stateless_client.get_acquired_ports():
-            return allowed
-
-        if self.port.state == self.port.STATE_TX:
-            allowed['p'] = self.key_actions['p']
-            allowed['+'] = self.key_actions['+']
-            allowed['-'] = self.key_actions['-']
-
-        elif self.port.state == self.port.STATE_PAUSE:
-            allowed['r'] = self.key_actions['r']
-
-
-        return allowed
-
-    def action_toggle_graph(self):
-        try:
-            self.mng.tui.is_graph = not self.mng.tui.is_graph
-        except Exception:
-            pass
-
-        return ""
-
-    def action_pause (self):
-        try:
-            self.stateless_client.pause(ports = [self.port_id])
-        except STLError:
-            pass
-
-        return ""
-
-    def action_resume (self):
-        try:
-            self.stateless_client.resume(ports = [self.port_id])
-        except STLError:
-            pass
-
-        return ""
-
-
-    def action_raise (self):
-        mult = {'type': 'percentage', 'value': 5, 'op': 'add'}
-
-        try:
-            self.stateless_client.update(mult = mult, ports = [self.port_id])
-        except STLError:
-            pass
-
-        return ""
-
-    def action_lower (self):
-        mult = {'type': 'percentage', 'value': 5, 'op': 'sub'}
-
-        try:
-            self.stateless_client.update(mult = mult, ports = [self.port_id])
-        except STLError:
-            pass
-
-        return ""
-
-    def action_clear (self):
-        self.stateless_client.clear_stats([self.port_id])
-        return "port {0}: cleared stats".format(self.port_id)
+    def action_toggle_port(self, port_id):
+        def action_toggle_port_x():
+            self.toggle_filter.toggle_item(port_id)
+            return ""
+
+        return action_toggle_port_x
 
 
 
@@ -343,10 +252,6 @@
         self.key_actions['g'] = {'action': self.action_show_dash, 'legend': 'dashboard', 'show': True}
         self.key_actions['s'] = {'action': self.action_show_sstats, 'legend': 'streams stats', 'show': True}
 
-        for port_id in self.ports:
-            self.key_actions[str(port_id)] = {'action': self.action_toggle_port(port_id), 'legend': 'port {0}'.format(port_id), 'show': False}
-            self.panels['port {0}'.format(port_id)] = TrexTUIPort(self, port_id)
-
         # start with dashboard
         self.main_panel = self.panels['dashboard']
 
@@ -359,23 +264,30 @@
         self.dis_bar =  SimpleBar('status: ', ['X', ' '])
         self.show_log = False
 
+        
 
     def generate_legend (self):
+
         self.legend = "\n{:<12}".format("browse:")
 
         for k, v in self.key_actions.items():
             if v['show']:
                 x = "'{0}' - {1}, ".format(k, v['legend'])
-                self.legend += "{:}".format(x)
-
-        self.legend += "'0-{0}' - port display".format(len(self.ports) - 1)
+                if v.get('color'):
+                    self.legend += "{:}".format(format_text(x, v.get('color')))
+                else:
+                    self.legend += "{:}".format(x)
 
 
         self.legend += "\n{:<12}".format(self.main_panel.get_name() + ":")
         for k, v in self.main_panel.get_key_actions().items():
             if v['show']:
                 x = "'{0}' - {1}, ".format(k, v['legend'])
-                self.legend += "{:}".format(x)
+
+                if v.get('color'):
+                    self.legend += "{:}".format(format_text(x, v.get('color')))
+                else:
+                    self.legend += "{:}".format(x)
 
 
     def print_connection_status (self):
@@ -441,14 +353,6 @@
             return ""
 
         return action_show_port_x
-
-    def action_toggle_port(self, port_id):
-        def action_toggle_port_x():
-            self.panels['dashboard'].toggle_filter.toggle_item(port_id)
-            self.init()
-            return ""
-
-        return action_toggle_port_x
 
 
 
