from trex_stl_streams import *
from trex_stl_packet_builder_scapy import *

# map ports
# will destroy all streams/data on the ports
def stl_map_ports (client, ports = None):
    # by default use all ports
    if ports is None:
        ports = client.get_all_ports()

<<<<<<< HEAD
    # reset the ports
    client.reset(ports)

    # generate streams
    base_pkt = STLPktBuilder(pkt = Ether()/IP())

    # send something initial to calm down switches with arps etc.
    stream = STLStream(packet = base_pkt,
                       mode = STLTXSingleBurst(pps = 100000, total_pkts = 1))
    client.add_streams(stream, ports)

    client.start(ports, mult = "50%")
    client.wait_on_traffic(ports)
    client.reset(ports)
=======
    stl_send_3_pkts(client, ports)
>>>>>>> 22e06f3c

    tx_pkts = {}
    pkts = 1
    base_pkt = CScapyTRexPktBuilder(pkt = Ether()/IP())

    for port in ports:
        tx_pkts[pkts] = port
        stream = STLStream(packet = base_pkt,
                           mode = STLTXSingleBurst(pps = 100000, total_pkts = pkts * 3))

        client.add_streams(stream, [port])
        
        pkts *= 2

    # inject
    client.clear_stats()
    client.start(ports, mult = "50%")
    client.wait_on_traffic(ports)
    
    stats = client.get_stats()

    # cleanup
    client.reset(ports = ports)

    table = {'map': {}, 'bi' : [], 'unknown': []}

    # actual mapping
    for port in ports:

        ipackets = int(round(stats[port]["ipackets"] / 3.0)) # majority out of 3 to clean random noises
        table['map'][port] = None

        for pkts in tx_pkts.keys():
            if ( (pkts & ipackets) == pkts ):
                tx_port = tx_pkts[pkts]
                table['map'][port] = tx_port

    unmapped = list(ports)
    while len(unmapped) > 0:
        port_a = unmapped.pop(0)
        port_b = table['map'][port_a]

        # if unknown - add to the unknown list
        if port_b == None:
            table['unknown'].append(port_a)
        # self-loop, due to bug?
        elif port_a == port_b:
            continue
        # bi-directional ports
        elif (table['map'][port_b] == port_a):
            unmapped.remove(port_b)
            table['bi'].append( (port_a, port_b) )

    return table

# reset ports and send 3 packets from each acquired port
def stl_send_3_pkts(client, ports = None):

    base_pkt = CScapyTRexPktBuilder(pkt = Ether()/IP())
    stream = STLStream(packet = base_pkt,
                       mode = STLTXSingleBurst(pps = 100000, total_pkts = 3))

    client.reset(ports)
    client.add_streams(stream, ports)
    client.start(ports, mult = "50%")
    client.wait_on_traffic(ports)
    client.reset(ports)<|MERGE_RESOLUTION|>--- conflicted
+++ resolved
@@ -8,28 +8,11 @@
     if ports is None:
         ports = client.get_all_ports()
 
-<<<<<<< HEAD
-    # reset the ports
-    client.reset(ports)
-
-    # generate streams
-    base_pkt = STLPktBuilder(pkt = Ether()/IP())
-
-    # send something initial to calm down switches with arps etc.
-    stream = STLStream(packet = base_pkt,
-                       mode = STLTXSingleBurst(pps = 100000, total_pkts = 1))
-    client.add_streams(stream, ports)
-
-    client.start(ports, mult = "50%")
-    client.wait_on_traffic(ports)
-    client.reset(ports)
-=======
     stl_send_3_pkts(client, ports)
->>>>>>> 22e06f3c
 
     tx_pkts = {}
     pkts = 1
-    base_pkt = CScapyTRexPktBuilder(pkt = Ether()/IP())
+    base_pkt = STLPktBuilder(pkt = Ether()/IP())
 
     for port in ports:
         tx_pkts[pkts] = port
@@ -84,7 +67,7 @@
 # reset ports and send 3 packets from each acquired port
 def stl_send_3_pkts(client, ports = None):
 
-    base_pkt = CScapyTRexPktBuilder(pkt = Ether()/IP())
+    base_pkt = STLPktBuilder(pkt = Ether()/IP())
     stream = STLStream(packet = base_pkt,
                        mode = STLTXSingleBurst(pps = 100000, total_pkts = 3))
 
