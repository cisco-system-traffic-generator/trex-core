#!/usr/bin/python


import os
import stat
import sys
import time
import outer_packages
import zmq
from jsonrpclib.SimpleJSONRPCServer import SimpleJSONRPCServer
import jsonrpclib
from jsonrpclib import Fault
import binascii
import socket
import errno
import signal
import binascii
from common.trex_status_e import TRexStatus
from common.trex_exceptions import *
import subprocess
from random import randrange
import logging
import threading
import CCustomLogger
from trex_launch_thread import AsynchronousTRexSession
from zmq_monitor_thread import ZmqMonitorSession
from argparse import ArgumentParser, RawTextHelpFormatter
from json import JSONEncoder


# setup the logger
CCustomLogger.setup_custom_logger('TRexServer')
logger = logging.getLogger('TRexServer')

class CTRexServer(object):
    """This class defines the server side of the RESTfull interaction with TRex"""
    DEFAULT_TREX_PATH = '/auto/proj-pcube-b/apps/PL-b/tools/bp_sim2/v1.55/' #'/auto/proj-pcube-b/apps/PL-b/tools/nightly/trex_latest'
    TREX_START_CMD    = './t-rex-64'
    DEFAULT_FILE_PATH = '/tmp/trex_files/'

    def __init__(self, trex_path, trex_files_path, trex_host='0.0.0.0', trex_daemon_port=8090, trex_zmq_port=4500):
        """ 
        Parameters
        ----------
        trex_host : str
            a string of the t-rex ip address or hostname.
            default value: machine hostname as fetched from socket.gethostname()
        trex_daemon_port : int
            the port number on which the trex-daemon server can be reached
            default value: 8090
        trex_zmq_port : int
            the port number on which trex's zmq module will interact with daemon server
            default value: 4500

        Instantiate a TRex client object, and connecting it to listening daemon-server
        """
        self.TREX_PATH          = os.path.abspath(os.path.dirname(trex_path+'/'))
        self.trex_files_path    = os.path.abspath(os.path.dirname(trex_files_path+'/'))
        self.__check_trex_path_validity()
        self.__check_files_path_validity()
        self.trex               = CTRex()
        self.trex_host          = trex_host
        self.trex_daemon_port   = trex_daemon_port
        self.trex_zmq_port      = trex_zmq_port
        self.trex_server_path   = "http://{hostname}:{port}".format( hostname = trex_host, port = trex_daemon_port )
        self.start_lock         = threading.Lock()
        self.__reservation      = None
        self.zmq_monitor        = ZmqMonitorSession(self.trex, self.trex_zmq_port)    # intiate single ZMQ monitor thread for server usage
    
    def add(self, x, y):
        print "server function add ",x,y
        logger.info("Processing add function. Parameters are: {0}, {1} ".format( x, y ))
        return x + y
        # return Fault(-10, "")

    def push_file (self, filename, bin_data):
        logger.info("Processing push_file() command.")
        try:
            filepath = os.path.abspath(os.path.join(self.trex_files_path, filename))
            with open(filepath, 'wb') as f:
                f.write(binascii.a2b_base64(bin_data))
            logger.info("push_file() command finished. `{name}` was saved at {fpath}".format( name = filename, fpath = self.trex_files_path))
            return True
        except IOError as inst:
            logger.error("push_file method failed. " + str(inst))
            return False

    def connectivity_check (self):
        logger.info("Processing connectivity_check function.")
        return True

    def start(self):
        """This method fires up the daemon server based on initialized parameters of the class"""
        # initialize the server instance with given resources
        try:
            print "Firing up TRex REST daemon @ port {trex_port} ...\n".format( trex_port = self.trex_daemon_port )
            logger.info("Firing up TRex REST daemon @ port {trex_port} ...".format( trex_port = self.trex_daemon_port ))
            logger.info("current working dir is: {0}".format(self.TREX_PATH) )
            logger.info("current files dir is  : {0}".format(self.trex_files_path) )
            logger.debug("Starting TRex server. Registering methods to process.")
            self.server = SimpleJSONRPCServer( (self.trex_host, self.trex_daemon_port) )
        except socket.error as e:
            if e.errno == errno.EADDRINUSE:
                logger.error("TRex server requested address already in use. Aborting server launching.")
                print "TRex server requested address already in use. Aborting server launching."
                raise socket.error(errno.EADDRINUSE, "TRex daemon requested address already in use. "
                                                     "Server launch aborted. Please make sure no other process is "
                                                     "using the desired server properties.")
            elif isinstance(e, socket.gaierror) and e.errno == -3:
                # handling Temporary failure in name resolution exception
                raise socket.gaierror(-3, "Temporary failure in name resolution.\n"
                                          "Make sure provided hostname has DNS resolving.")
            else:
                raise

        # set further functionality and peripherals to server instance 
        try:
            self.server.register_function(self.add)
            self.server.register_function(self.connectivity_check)
            self.server.register_function(self.start_trex)
            self.server.register_function(self.stop_trex)
            self.server.register_function(self.wait_until_kickoff_finish)
            self.server.register_function(self.get_running_status)
            self.server.register_function(self.is_running)
            self.server.register_function(self.get_running_info)
            self.server.register_function(self.is_reserved)
            self.server.register_function(self.get_files_path)
            self.server.register_function(self.push_file)
            self.server.register_function(self.reserve_trex)
            self.server.register_function(self.cancel_reservation)
            self.server.register_function(self.force_trex_kill)
            signal.signal(signal.SIGTSTP, self.stop_handler)
            signal.signal(signal.SIGTERM, self.stop_handler)
            self.zmq_monitor.start()
            self.server.serve_forever()
        except KeyboardInterrupt:
            logger.info("Daemon shutdown request detected." )
        finally:
            self.zmq_monitor.join()            # close ZMQ monitor thread resources
            self.server.shutdown()
            pass

    def stop_handler (self, signum, frame):
        logger.info("Daemon STOP request detected.")
        if self.is_running():
            # in case TRex process is currently running, stop it before terminating server process
            self.stop_trex(self.trex.get_seq())
        sys.exit(0)

    def is_running (self):
        run_status = self.trex.get_status()
        logger.info("Processing is_running() command. Running status is: {stat}".format(stat = run_status) )
        if run_status==TRexStatus.Running:
            return True
        else:
            return False

    def is_reserved (self):
        logger.info("Processing is_reserved() command.")
        return bool(self.__reservation)

    def get_running_status (self):
        run_status = self.trex.get_status()
        logger.info("Processing get_running_status() command. Running status is: {stat}".format(stat = run_status) )
        return { 'state' : run_status.value, 'verbose' : self.trex.get_verbose_status() }

    def get_files_path (self):
        logger.info("Processing get_files_path() command." )
        return self.trex_files_path

    def reserve_trex (self, user):
        if user == "":
            logger.info("TRex reservation cannot apply to empty string user. Request denied.")
            return Fault(-33, "TRex reservation cannot apply to empty string user. Request denied.")

        with self.start_lock:
            logger.info("Processing reserve_trex() command.")
            if self.is_reserved():
                if user == self.__reservation['user']:  
                    # return True is the same user is asking and already has the resrvation
                    logger.info("the same user is asking and already has the resrvation. Re-reserving TRex.")
                    return True

                logger.info("TRex is already reserved to another user ({res_user}), cannot reserve to another user.".format( res_user = self.__reservation['user'] ))
                return Fault(-33, "TRex is already reserved to another user ({res_user}). Please make sure TRex is free before reserving it.".format(
                    res_user = self.__reservation['user']) )  # raise at client TRexInUseError
            elif self.trex.get_status() != TRexStatus.Idle:
                logger.info("TRex is currently running, cannot reserve TRex unless in Idle state.")
                return Fault(-13, 'TRex is currently running, cannot reserve TRex unless in Idle state. Please try again when TRex run finished.')  # raise at client TRexInUseError
            else:
                logger.info("TRex is now reserved for user ({res_user}).".format( res_user = user ))
                self.__reservation = {'user' : user, 'since' : time.ctime()}
                logger.debug("Reservation details: "+ str(self.__reservation))
                return True

    def cancel_reservation (self, user):
        with self.start_lock:
            logger.info("Processing cancel_reservation() command.")
            if self.is_reserved():
                if self.__reservation['user'] == user:
                    logger.info("TRex reservation to {res_user} has been canceled successfully.".format(res_user = self.__reservation['user']))
                    self.__reservation = None
                    return True
                else:
                    logger.warning("TRex is reserved to different user than the provided one. Reservation wasn't canceled.")
                    return Fault(-33, "Cancel reservation request is available to the user that holds the reservation. Request denied")  # raise at client TRexRequestDenied
            
            else:
                logger.info("TRex is not reserved to anyone. No need to cancel anything")
                assert(self.__reservation is None)
                return False

            
    def start_trex(self, trex_cmd_options, user, block_to_success = True, timeout = 30):
        with self.start_lock:
            logger.info("Processing start_trex() command.")
            if self.is_reserved():
                # check if this is not the user to which TRex is reserved
                if self.__reservation['user'] != user:  
                    logger.info("TRex is reserved to another user ({res_user}). Only that user is allowed to initiate new runs.".format(res_user = self.__reservation['user']))
                    return Fault(-33, "TRex is reserved to another user ({res_user}). Only that user is allowed to initiate new runs.".format(res_user = self.__reservation['user']))  # raise at client TRexRequestDenied
            elif self.trex.get_status() != TRexStatus.Idle:
                logger.info("TRex is already taken, cannot create another run until done.")
                return Fault(-13, '')  # raise at client TRexInUseError
            
            try: 
                server_cmd_data = self.generate_run_cmd(**trex_cmd_options)
                self.zmq_monitor.first_dump = True
                self.trex.start_trex(self.TREX_PATH, server_cmd_data)
                logger.info("TRex session has been successfully initiated.")
                if block_to_success:
                    # delay server response until TRex is at 'Running' state.
                    start_time = time.time()
                    trex_state = None
                    while (time.time() - start_time) < timeout :
                        trex_state = self.trex.get_status()
                        if trex_state != TRexStatus.Starting:
                            break
                        else:
                            time.sleep(0.5)

                    # check for TRex run started normally
                    if trex_state == TRexStatus.Starting:   # reached timeout
                        logger.warning("TimeoutError: TRex initiation outcome could not be obtained, since TRex stays at Starting state beyond defined timeout.")
                        return Fault(-12, 'TimeoutError: TRex initiation outcome could not be obtained, since TRex stays at Starting state beyond defined timeout.') # raise at client TRexWarning
                    elif trex_state == TRexStatus.Idle:
                        return Fault(-11, self.trex.get_verbose_status())   # raise at client TRexError
                
                # reach here only if TRex is at 'Running' state
                self.trex.gen_seq()
                return self.trex.get_seq()          # return unique seq number to client
                        
            except TypeError as e:
                logger.error("TRex command generation failed, probably because either -f (traffic generation .yaml file) and -c (num of cores) was not specified correctly.\nReceived params: {params}".format( params = trex_cmd_options) )
                raise TypeError('TRex -f (traffic generation .yaml file) and -c (num of cores) must be specified.')


    def stop_trex(self, seq):
        logger.info("Processing stop_trex() command.")
        if self.trex.get_seq()== seq:
            logger.debug("Abort request legit since seq# match")
            return self.trex.stop_trex()
        else:
            if self.trex.get_status() != TRexStatus.Idle:
                logger.warning("Abort request is only allowed to process initiated the run. Request denied.")

                return Fault(-33, 'Abort request is only allowed to process initiated the run. Request denied.')  # raise at client TRexRequestDenied
            else:
                return False

    def force_trex_kill (self):
        logger.info("Processing force_trex_kill() command. --> Killing TRex session indiscriminately.")
        return self.trex.stop_trex()

    def wait_until_kickoff_finish (self, timeout = 40):
        # block until TRex exits Starting state
        logger.info("Processing wait_until_kickoff_finish() command.")
        trex_state = None
        start_time = time.time()
        while (time.time() - start_time) < timeout :
            trex_state = self.trex.get_status()
            if trex_state != TRexStatus.Starting:
                return
        return Fault(-12, 'TimeoutError: TRex initiation outcome could not be obtained, since TRex stays at Starting state beyond defined timeout.') # raise at client TRexWarning

    def get_running_info (self):
        logger.info("Processing get_running_info() command.")
        return self.trex.get_running_info()

    def generate_run_cmd (self, f, d, iom = 0, export_path="/tmp/trex.txt", **kwargs):
        """ generate_run_cmd(self, trex_cmd_options, export_path) -> str

        Generates a custom running command for the kick-off of the TRex traffic generator.
        Returns a tuple of command (string) and export path (string) to be issued on the trex server

        Parameters
        ----------
        trex_cmd_options : str
            Defines the exact command to run on the t-rex
            Example: "-c 2 -m 0.500000 -d 100 -f cap2/sfr.yaml --nc  -p -l 1000"
        export_path : str
            a full system path to which the results of the trex-run will be logged.

        """
        if 'results_file_path' in kwargs:
            export_path = kwargs['results_file_path']
            del kwargs['results_file_path']


        # adding additional options to the command
        trex_cmd_options = ''
        for key, value in kwargs.iteritems():
            tmp_key = key.replace('_','-')
            dash = ' -' if (len(key)==1) else ' --'
            if (value == True) and (str(value) != '1'):       # checking also int(value) to excape from situation that 1 translates by python to 'True'
                trex_cmd_options += (dash + tmp_key)
            else:
                trex_cmd_options += (dash + '{k} {val}'.format( k = tmp_key, val =  value ))

        cmd = "{run_command} -f {gen_file} -d {duration} --iom {io} {cmd_options} --no-key > {export}".format( # -- iom 0 disables the periodic log to the screen (not needed)
            run_command = self.TREX_START_CMD,
            gen_file    = f,
            duration    = d,
            cmd_options = trex_cmd_options,
            io          = iom, 
            export = export_path )

<<<<<<< HEAD
        logger.info("TRex FULL COMMAND: {command}".format(command = cmd) )
=======
        logger.info("TREX FULL COMMAND: {command}".format(command = cmd) )
>>>>>>> 508703e1

        return (cmd, export_path, long(d))

    def __check_trex_path_validity(self):
        # check for executable existance
        if not os.path.exists(self.TREX_PATH+'/t-rex-64'):
            print "The provided TRex path do not contain an executable TRex file.\nPlease check the path and retry."
            logger.error("The provided TRex path do not contain an executable TRex file")
            exit(-1)
        # check for executable permissions
        st = os.stat(self.TREX_PATH+'/t-rex-64')
        if not bool(st.st_mode & (stat.S_IXUSR ) ):
            print "The provided TRex path do not contain an TRex file with execution privileges.\nPlease check the files permissions and retry."
            logger.error("The provided TRex path do not contain an TRex file with execution privileges")
            exit(-1)
        else:
            return

    def __check_files_path_validity(self):
        # first, check for path existance. otherwise, try creating it with appropriate credentials
        if not os.path.exists(self.trex_files_path):
            try:
                os.makedirs(self.trex_files_path, 0660)
                return
            except os.error as inst:
                print "The provided files path does not exist and cannot be created with needed access credentials using root user.\nPlease check the path's permissions and retry."
                logger.error("The provided files path does not exist and cannot be created with needed access credentials using root user.")
                exit(-1)
        elif os.access(self.trex_files_path, os.W_OK):
            return
        else:
            print "The provided files path has insufficient access credentials for root user.\nPlease check the path's permissions and retry."
            logger.error("The provided files path has insufficient access credentials for root user")
            exit(-1)

class CTRex(object):
    def __init__(self):
        self.status         = TRexStatus.Idle
        self.verbose_status = 'TRex is Idle'
        self.errcode        = None
        self.session        = None
        self.zmq_monitor    = None
        self.zmq_dump       = None
        self.seq            = None
        self.expect_trex    = threading.Event()
        self.encoder        = JSONEncoder()

    def get_status(self):
        return self.status

    def set_status(self, new_status):
        self.status = new_status

    def get_verbose_status(self):
        return self.verbose_status

    def set_verbose_status(self, new_status):
        self.verbose_status = new_status

    def gen_seq (self):
        self.seq = randrange(1,1000)

    def get_seq (self):
        return self.seq

    def get_running_info (self):
        if self.status == TRexStatus.Running:
            return self.encoder.encode(self.zmq_dump)
        else:
            logger.info("TRex isn't running. Running information isn't available.")
            if self.status == TRexStatus.Idle:
                if self.errcode is not None:    # some error occured
                    logger.info("TRex is in Idle state, with errors. returning fault")
                    return Fault(self.errcode, self.verbose_status)               # raise at client relevant exception, depending on the reason the error occured
                else:
                    logger.info("TRex is in Idle state, no errors. returning {}")
                    return u'{}'    
                
            return Fault(-12, self.verbose_status)                                # raise at client TRexWarning, indicating TRex is back to Idle state or still in Starting state

    def stop_trex(self):
        if self.status == TRexStatus.Idle:
            # t-rex isn't running, nothing to abort
            logger.info("TRex isn't running. No need to stop anything.")
            if self.errcode is not None:    # some error occurred, notify client despite TRex already stopped
                    return Fault(self.errcode, self.verbose_status)               # raise at client relevant exception, depending on the reason the error occured
            return False
        else:
            # handle stopping t-rex's run
            self.session.join()
            logger.info("TRex session has been successfully aborted.")
            return True

    def start_trex(self, trex_launch_path, trex_cmd):
        self.set_status(TRexStatus.Starting)
        logger.info("TRex running state changed to 'Starting'.")
        self.set_verbose_status('TRex is starting (data is not available yet)')

        self.errcode    = None
        self.session    = AsynchronousTRexSession(self, trex_launch_path, trex_cmd)      
        self.session.start()
        self.expect_trex.set()
#       self.zmq_monitor= ZmqMonitorSession(self, zmq_port)
#       self.zmq_monitor.start()



def generate_trex_parser ():
    default_path        = os.path.abspath(os.path.join(outer_packages.CURRENT_PATH, os.pardir, os.pardir, os.pardir))
    default_files_path  = os.path.abspath(CTRexServer.DEFAULT_FILE_PATH)

    parser = ArgumentParser(description = 'Run server application for TRex traffic generator',
        formatter_class = RawTextHelpFormatter,
        usage = """
trex_daemon_server [options]
""" )

    parser.add_argument('-v', '--version', action='version', version='%(prog)s 1.0')
    parser.add_argument("-p", "--daemon-port", type=int, default = 8090, metavar="PORT", dest="daemon_port", 
        help="Select port on which the daemon runs.\nDefault port is 8090.", action="store")
    parser.add_argument("-z", "--zmq-port", dest="zmq_port", type=int,
        action="store", help="Select port on which the ZMQ module listens to TRex.\nDefault port is 4500.", metavar="PORT",
        default = 4500)
    parser.add_argument("-t", "--trex-path", dest="trex_path",
        action="store", help="Specify the compiled TRex directory from which TRex would run.\nDefault path is: {def_path}.".format( def_path = default_path ),
        metavar="PATH", default = default_path )
    parser.add_argument("-f", "--files-path", dest="files_path",
        action="store", help="Specify a path to directory on which pushed files will be saved at.\nDefault path is: {def_path}.".format( def_path = default_files_path ), 
        metavar="PATH", default = default_files_path )
    parser.add_argument("--trex-host", dest="trex_host",
        action="store", help="Specify a hostname to be registered as the TRex server.\n"
                             "Default is to bind all IPs using '0.0.0.0'.",
        metavar="HOST", default = '0.0.0.0')
    return parser

trex_parser = generate_trex_parser()

def do_main_program ():

    args = trex_parser.parse_args()
    server = CTRexServer(trex_path = args.trex_path,  trex_files_path = args.files_path,
                         trex_host = args.trex_host, trex_daemon_port = args.daemon_port,
                         trex_zmq_port = args.zmq_port)
    server.start()


if __name__ == "__main__":
    do_main_program()
    <|MERGE_RESOLUTION|>--- conflicted
+++ resolved
@@ -325,11 +325,7 @@
             io          = iom, 
             export = export_path )
 
-<<<<<<< HEAD
-        logger.info("TRex FULL COMMAND: {command}".format(command = cmd) )
-=======
         logger.info("TREX FULL COMMAND: {command}".format(command = cmd) )
->>>>>>> 508703e1
 
         return (cmd, export_path, long(d))
 
