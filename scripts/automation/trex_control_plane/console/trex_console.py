--- conflicted
+++ resolved
@@ -35,13 +35,9 @@
 from client_utils.general_utils import user_input, get_current_user
 from client_utils import parsing_opts
 import trex_status
-<<<<<<< HEAD
 import parsing_opts
 from functools import wraps
-=======
-
-
->>>>>>> 1895d214
+
 
 __version__ = "1.1"
 
@@ -368,8 +364,6 @@
     @verify_connected
     def do_reset (self, line):
         '''force stop all ports\n'''
-
-<<<<<<< HEAD
         self.stateless_client.cmd_reset_line(line)
 
 
@@ -381,11 +375,10 @@
         self.stateless_client.cmd_validate_line(line)
 
 
-=======
     def do_stats(self, line):
         '''Fetch statistics from TRex server by port\n'''
         self.stateless_client.cmd_stats_line(line)
-        pass
+
 
     def help_stats(self):
         self.do_stats("-h")
@@ -398,7 +391,6 @@
         self.do_clear("-h")
 
   
->>>>>>> 1895d214
     def help_events (self):
         self.do_events("-h")
 
